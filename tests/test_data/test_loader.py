import random
from contextlib import contextmanager
from pathlib import Path

import numpy as np

from luxonis_ml.data import (
    BucketStorage,
    LuxonisDataset,
    LuxonisLoader,
    LuxonisParser,
)
from luxonis_ml.data.datasets.base_dataset import DatasetIterator
from luxonis_ml.enums import DatasetType
from luxonis_ml.typing import Params

from .utils import create_image


@contextmanager
def set_seed(seed: int):
    np_state = np.random.get_state()
    random_state = random.getstate()
    np.random.seed(seed)
    random.seed(seed)
    yield
    np.random.set_state(np_state)
    random.setstate(random_state)


def test_edge_cases(tempdir: Path):
    keypoints_before = np.array(
        [
            [
                0.41100962,
                0.63641827,
                2.0,
                0.49552885,
                0.61091346,
                2.0,
                0.50201923,
                0.63555288,
                2.0,
                0.41879808,
                0.66302885,
                2.0,
            ],
            [
                0.86091346,
                0.76336538,
                2.0,
                0.99495192,
                0.71382212,
                2.0,
                0.97978365,
                0.75096154,
                0.0,
                0.87086538,
                0.7909375,
                2.0,
            ],
            [
                0.77483173,
                0.23288462,
                2.0,
                0.90862981,
                0.16939904,
                2.0,
                0.91990385,
                0.19620192,
                2.0,
                0.78622596,
                0.26213942,
                2.0,
            ],
            [
                0.07838942,
                0.40788462,
                2.0,
                0.12990385,
                0.59675481,
                2.0,
                0.10711538,
                0.60266827,
                2.0,
                0.05271635,
                0.41540865,
                2.0,
            ],
            [
                0.03276442,
                0.38091346,
                2.0,
                0.08644231,
                0.5690625,
                2.0,
                0.06149038,
                0.57569712,
                2.0,
                0.00709135,
                0.3884375,
                2.0,
            ],
            [
                0.0,
                0.39269231,
                0.0,
                0.01310096,
                0.5846875,
                2.0,
                0.0,
                0.58747596,
                0.0,
                0.0,
                0.40019231,
                0.0,
            ],
            [
                0.06036058,
                0.23735577,
                2.0,
                0.0,
                0.25528846,
                0.0,
                0.0,
                0.23185096,
                0.0,
                0.05483173,
                0.21627404,
                2.0,
            ],
            [
                0.09098558,
                0.72336538,
                2.0,
                0.14283654,
                0.90288462,
                2.0,
                0.12247596,
                0.91052885,
                2.0,
                0.06740385,
                0.72949519,
                2.0,
            ],
            [
                0.04668269,
                0.18875,
                2.0,
                0.0,
                0.20668269,
                0.0,
                0.0,
                0.18322115,
                0.0,
                0.04115385,
                0.16766827,
                2.0,
            ],
            [
                0.02704327,
                0.14060096,
                2.0,
                0.0,
                0.15853365,
                0.0,
                0.0,
                0.13507212,
                0.0,
                0.02149038,
                0.11951923,
                0.0,
            ],
            [
                0.41819712,
                0.90716346,
                2.0,
                0.45608173,
                0.89471154,
                2.0,
                0.47170673,
                0.94043269,
                2.0,
                0.43572115,
                0.95435096,
                2.0,
            ],
        ]
    )

    bboxes_before = np.array(
        [
            [0.0, 0.41100962, 0.61091346, 0.09100962, 0.05211538],
            [0.0, 0.86091346, 0.71382212, 0.13403846, 0.07711538],
            [0.0, 0.77483173, 0.16939904, 0.14507212, 0.09274038],
            [0.0, 0.05271635, 0.40788462, 0.0771875, 0.19478365],
            [0.0, 0.00709135, 0.38091346, 0.07935096, 0.19478365],
            [0.0, 0.0, 0.39269231, 0.01310096, 0.19478365],
            [0.0, 0.0, 0.21627404, 0.06036058, 0.03901442],
            [0.0, 0.06740385, 0.72336538, 0.07543269, 0.18716346],
            [0.0, 0.0, 0.16766827, 0.04668269, 0.03901442],
            [0.0, 0.0, 0.11951923, 0.02704327, 0.03901442],
            [0.0, 0.41819712, 0.89471154, 0.05350962, 0.05963942],
        ]
    )

    def generator() -> DatasetIterator:
        num_samples = len(keypoints_before)
        for i in range(num_samples):
            img = create_image(i, tempdir)
            keypoints_list = keypoints_before[i].tolist()
            bbox_list = bboxes_before[i].tolist()

            keypoints_split = [
                [x, y, int(visibility)]
                for x, y, visibility in (
                    keypoints_list[j : j + 3]
                    for j in range(0, len(keypoints_list), 3)
                )
            ]

            yield {
                "file": img,
                "annotation": {
                    "class": "dog",
                    "boundingbox": {
                        "x": bbox_list[1],
                        "y": bbox_list[2],
                        "w": bbox_list[3],
                        "h": bbox_list[4],
                    },
                    "keypoints": {"keypoints": keypoints_split},
                },
            }

    dataset = LuxonisDataset(
        "test_edge_cases",
        delete_local=True,
        delete_remote=True,
        bucket_storage=BucketStorage.LOCAL,
    ).add(generator())

    dataset.make_splits(ratios=(1, 0, 0))

    augmentation_config: list[Params] = [
        {
            "name": "Mosaic4",
            "params": {"p": 1, "out_width": 512, "out_height": 512},
        },
        {
            "name": "Rotate",
            "params": {
                "limit": 10,
                "p": 1,
                "border_mode": 0,
                "value": [0, 0, 0],
            },
        },
        {
            "name": "Perspective",
            "params": {
                "scale": [0.02, 0.05],
                "keep_size": True,
                "pad_mode": 0,
                "pad_val": 0,
                "mask_pad_val": 0,
                "fit_output": False,
                "interpolation": 1,
                "always_apply": False,
                "p": 1,
            },
        },
        {
            "name": "Affine",
            "params": {
                "scale": 1.0,
                "translate_percent": 0.0,
                "rotate": 0,
                "shear": 5,
                "interpolation": 1,
                "mask_interpolation": 0,
                "cval": 0,
                "cval_mask": 0,
                "mode": 0,
                "fit_output": False,
                "keep_ratio": False,
                "rotate_method": "largest_box",
                "always_apply": False,
                "p": 1,
            },
        },
    ]

    loader = LuxonisLoader(
        dataset,
        view="train",
        augmentation_config=augmentation_config,
        height=512,
        width=512,
    )
    for _ in range(20):
        for batch in loader:
            keypoints = batch[1]["/keypoints"]
            bboxes = batch[1]["/boundingbox"]
            keypoints = keypoints.reshape(-1, 3)
            for kp in keypoints:
                x, y, v = kp
                assert not (x == 0 and y == 0 and v in {1, 2}), (
                    f"Invalid keypoint detected: {kp}"
                )
                assert 0 <= x <= 1, f"Keypoint x out of bounds: {kp}"
                assert 0 <= y <= 1, f"Keypoint y out of bounds: {kp}"

            for bbox in bboxes:
                _, x_min, y_min, width, height = bbox

                x_max = x_min + width
                y_max = y_min + height

                assert 0 <= x_min <= 1, f"BBox x_min out of bounds: {bbox}"
                assert 0 <= y_min <= 1, f"BBox y_min out of bounds: {bbox}"
                assert 0 <= x_max <= 1, f"BBox x_max out of bounds: {bbox}"
                assert 0 <= y_max <= 1, f"BBox y_max out of bounds: {bbox}"

                bbox_area = width * height
                assert bbox_area >= 0.0004, (
                    f"BBox area too small: {bbox}, area={bbox_area}"
                )


def test_dataset_reproducibility(storage_url: str, tempdir: Path):
    def create_loader(storage_url: str, tempdir: Path) -> LuxonisLoader:
        with set_seed(42):
            dataset = LuxonisParser(
                f"{storage_url}/COCO_people_subset.zip",
                dataset_name="_augmentation_reproducibility",
                save_dir=tempdir,
                dataset_type=DatasetType.COCO,
                delete_local=True,
            ).parse()
            return LuxonisLoader(
                dataset,
                height=512,
                width=512,
                view="train",
            )

    loader1 = create_loader(storage_url, tempdir)
    run1 = [ann for _, ann in loader1]

    loader2 = create_loader(storage_url, tempdir)
    run2 = [ann for _, ann in loader2]

    assert all(
        a1.keys() == a2.keys()
        and all(
            np.array_equal(a1[k], a2[k])
            if isinstance(a1[k], np.ndarray)
            else a1[k] == a2[k]
            for k in a1
        )
<<<<<<< HEAD
        for a1, a2 in zip(run1, run2, strict=True)
    )
=======
        for a1, a2 in zip(run1, run2)
    )


def test_filter_by_task_name(tempdir: Path):
    def generator() -> DatasetIterator:
        for i in range(6):
            yield {
                "file": create_image(i, tempdir),
                "task_name": "person_cls" if i % 2 == 0 else "car_cls",
                "annotation": {"class": "person" if i % 2 == 0 else "car"},
            }

    dataset = LuxonisDataset(
        "test_filter_by_task_name",
        delete_local=True,
        bucket_storage=BucketStorage.LOCAL,
    )
    dataset.add(generator())
    dataset.make_splits(splits=(1, 0, 0))

    for task_name in ["person_cls", "car_cls"]:
        loader = LuxonisLoader(
            dataset, view="train", filter_task_names=[task_name]
        )
        assert len(loader) == 3
>>>>>>> 9f9e0fa5
<|MERGE_RESOLUTION|>--- conflicted
+++ resolved
@@ -359,11 +359,7 @@
             else a1[k] == a2[k]
             for k in a1
         )
-<<<<<<< HEAD
         for a1, a2 in zip(run1, run2, strict=True)
-    )
-=======
-        for a1, a2 in zip(run1, run2)
     )
 
 
@@ -388,5 +384,4 @@
         loader = LuxonisLoader(
             dataset, view="train", filter_task_names=[task_name]
         )
-        assert len(loader) == 3
->>>>>>> 9f9e0fa5
+        assert len(loader) == 3