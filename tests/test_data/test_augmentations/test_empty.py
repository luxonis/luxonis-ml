from pathlib import Path
from typing import List

import pytest

from luxonis_ml.data import DatasetIterator, LuxonisLoader
from luxonis_ml.typing import Params
from tests.test_data.utils import create_dataset, create_image


@pytest.mark.parametrize("n_samples", range(20))
def test_empty(dataset_name: str, tempdir: Path, n_samples: int):
    config: List[Params] = [
        {
            "name": "Defocus",
            "params": {"p": 1.0},
        },
        {
            "name": "Mosaic4",
            "params": {"p": 1.0, "out_width": 640, "out_height": 640},
        },
    ]

    def generator(keep_samples: int) -> DatasetIterator:
        for i in range(20):
            img = create_image(i, tempdir)
            if i < keep_samples:
                yield {
                    "file": img,
                    "annotation": {
                        "class": ["dog", "cat"][i % 2],
                        "segmentation": {
                            "points": [(0.2, 0.2), (0.2, 0.4), (0.4, 0.4)],
                            "height": 256,
                            "width": 256,
                        },
                        "instance_segmentation": {
                            "height": 256,
                            "width": 256,
                            "points": [(0.25, 0.25), (0.3, 0.3), (0.4, 0.4)],
                        },
                        "boundingbox": {
                            "x": 0.2,
                            "y": 0.2,
                            "w": 0.3,
                            "h": 0.3,
                        },
                        "keypoints": {
                            "keypoints": [(0.25, 0.25, 2), (0.3, 0.3, 1)]
                        },
                        "metadata": {
                            "breed": "labrador",
                        },
                    },
                }
            else:
                yield {"file": img}

    dataset = create_dataset(
        dataset_name, generator(n_samples), splits={"train": 1.0}
    )
    loader = LuxonisLoader(
        dataset, augmentation_config=config, height=256, width=256
    )
<<<<<<< HEAD
    for _img, labels in loader:
        if labels["/classification"].shape[0] == 0:
            assert labels["/classification"].shape == (0, 2)
            assert labels["/boundingbox"].shape == (0, 5)
            assert labels["/keypoints"].shape == (0, 2 * 3)
            assert labels["/segmentation"].shape == (0, 256, 256)
            assert labels["/instance_segmentation"].shape == (0, 256, 256)
            continue
=======
    for _, labels in loader:
        if "/classification" not in labels:
            continue

        n_classes = dataset.get_n_classes()[""]
        if labels["/classification"].sum() == 0:
            assert labels["/classification"].shape == (n_classes,)
            assert labels["/boundingbox"].shape == (0, 5)
            assert labels["/keypoints"].shape == (0, 2 * 3)
            assert labels["/segmentation"].shape == (n_classes, 256, 256)
            assert labels["/segmentation"].sum() == 0
>>>>>>> e1b28d33
<|MERGE_RESOLUTION|>--- conflicted
+++ resolved
@@ -62,16 +62,6 @@
     loader = LuxonisLoader(
         dataset, augmentation_config=config, height=256, width=256
     )
-<<<<<<< HEAD
-    for _img, labels in loader:
-        if labels["/classification"].shape[0] == 0:
-            assert labels["/classification"].shape == (0, 2)
-            assert labels["/boundingbox"].shape == (0, 5)
-            assert labels["/keypoints"].shape == (0, 2 * 3)
-            assert labels["/segmentation"].shape == (0, 256, 256)
-            assert labels["/instance_segmentation"].shape == (0, 256, 256)
-            continue
-=======
     for _, labels in loader:
         if "/classification" not in labels:
             continue
@@ -83,4 +73,4 @@
             assert labels["/keypoints"].shape == (0, 2 * 3)
             assert labels["/segmentation"].shape == (n_classes, 256, 256)
             assert labels["/segmentation"].sum() == 0
->>>>>>> e1b28d33
+            assert labels["/instance_segmentation"].shape == (0, 256, 256)