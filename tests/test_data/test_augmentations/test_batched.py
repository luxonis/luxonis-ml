--- conflicted
+++ resolved
@@ -1,11 +1,11 @@
 from copy import deepcopy
-from typing import Dict, List
+from typing import Dict
 
 import numpy as np
 import pytest
 
 from luxonis_ml.data import AlbumentationsEngine
-from luxonis_ml.typing import Labels, Params, TaskType
+from luxonis_ml.typing import Labels
 
 
 @pytest.fixture
@@ -42,10 +42,6 @@
     }
 
 
-<<<<<<< HEAD
-def test_mosaic4(image: np.ndarray, labels: Labels, targets: Dict[str, str]):
-=======
-@pytest.fixture
 def n_classes() -> Dict[str, int]:
     return {
         "task/boundingbox": 1,
@@ -60,7 +56,6 @@
     targets: Dict[str, str],
     n_classes: Dict[str, int],
 ):
->>>>>>> cba4d670
     config = [
         {
             "name": "Mosaic4",
@@ -71,32 +66,22 @@
     augmentations.apply([(image.copy(), deepcopy(labels)) for _ in range(4)])
 
 
-<<<<<<< HEAD
-def test_mixup(image: np.ndarray, labels: Labels, targets: Dict[str, str]):
-    config: List[Params] = [{"name": "MixUp", "params": {"p": 1.0}}]
-    augmentations = AlbumentationsEngine(256, 256, targets, config)
-=======
 def test_mixup(
     image: np.ndarray,
     labels: Labels,
-    targets: Dict[str, TaskType],
+    targets: Dict[str, str],
     n_classes: Dict[str, int],
 ):
     config = [{"name": "MixUp", "params": {"p": 1.0}}]
     augmentations = AlbumentationsEngine(256, 256, targets, n_classes, config)
->>>>>>> cba4d670
     augmentations.apply([(image.copy(), deepcopy(labels)) for _ in range(2)])
 
 
 def test_batched_p_0(
-<<<<<<< HEAD
-    image: np.ndarray, labels: Labels, targets: Dict[str, str]
-=======
     image: np.ndarray,
     labels: Labels,
-    targets: Dict[str, TaskType],
+    targets: Dict[str, str],
     n_classes: Dict[str, int],
->>>>>>> cba4d670
 ):
     config = [
         {
