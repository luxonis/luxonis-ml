import json
import shutil
import uuid
from collections import defaultdict
from pathlib import Path
from typing import Dict, Final, List, Set

import cv2
import numpy as np
import pytest

from luxonis_ml.data import (
    BucketStorage,
    LuxonisDataset,
    LuxonisLoader,
    LuxonisParser,
    LuxonisSource,
)
from luxonis_ml.data.utils.task_utils import (
    get_task_type,
)
from luxonis_ml.enums import DatasetType
from luxonis_ml.typing import ConfigItem
from luxonis_ml.utils import LuxonisFileSystem

# TODO: Test array

SKELETONS: Final[dict] = {
    "coco": (
        [
            "nose",
            "left_eye",
            "right_eye",
            "left_ear",
            "right_ear",
            "left_shoulder",
            "right_shoulder",
            "left_elbow",
            "right_elbow",
            "left_wrist",
            "right_wrist",
            "left_hip",
            "right_hip",
            "left_knee",
            "right_knee",
            "left_ankle",
            "right_ankle",
        ],
        [
            [15, 13],
            [13, 11],
            [16, 14],
            [14, 12],
            [11, 12],
            [5, 11],
            [6, 12],
            [5, 6],
            [5, 7],
            [6, 8],
            [7, 9],
            [8, 10],
            [1, 2],
            [0, 1],
            [0, 2],
            [1, 3],
            [2, 4],
            [3, 5],
            [4, 6],
        ],
    ),
}
URL_PREFIX: Final[str] = "gs://luxonis-test-bucket/luxonis-ml-test-data"
WORK_DIR: Final[str] = "tests/data/parser_datasets"
DATASET_NAME: Final[str] = "test-dataset"
TASKS: Final[Set[str]] = {
    "segmentation",
    "keypoints",
    "boundingbox",
}
DATA_DIR = Path("tests/data/test_dataset")

AUG_CONFIG: List[ConfigItem] = [
    {
        "name": "Mosaic4",
        "params": {"out_width": 416, "out_height": 416, "p": 1.0},
    },
    {"name": "Defocus", "params": {"p": 1.0}},
    {"name": "Sharpen", "params": {"p": 1.0}},
    {"name": "Flip", "params": {"p": 1.0}},
    {"name": "RandomRotate90", "params": {"p": 1.0}},
]


@pytest.fixture(autouse=True, scope="module")
def prepare_dir():
    DATA_DIR.mkdir(parents=True, exist_ok=True)

    yield

    shutil.rmtree(DATA_DIR)


def make_image(i: int) -> Path:
    path = DATA_DIR / f"img_{i}.jpg"
    if not path.exists():
        img = np.zeros((512, 512, 3), dtype=np.uint8)
        img[0:10, 0:10] = np.random.randint(
            0, 255, (10, 10, 3), dtype=np.uint8
        )
        cv2.imwrite(str(path), img)
    return path


def test_dataset(
    bucket_storage: BucketStorage,
    platform_name: str,
    python_version: str,
    subtests,
):
    dataset_name = f"{DATASET_NAME}-{bucket_storage.value}-{platform_name}-{python_version}"
    with subtests.test("test_create", bucket_storage=bucket_storage):
        parser = LuxonisParser(
            f"{URL_PREFIX}/COCO_people_subset.zip",
            dataset_name=dataset_name,
            save_dir=WORK_DIR,
            dataset_type=DatasetType.COCO,
            bucket_storage=bucket_storage,
            delete_existing=True,
            delete_remote=True,
        )
        parser.parse()
        dataset = LuxonisDataset(dataset_name, bucket_storage=bucket_storage)
        assert LuxonisDataset.exists(
            dataset_name, bucket_storage=bucket_storage
        )
        assert dataset.get_classes()[0] == ["person"]
        assert set(dataset.get_task_names()) == {"coco"}
        assert dataset.get_skeletons() == SKELETONS
        assert dataset.identifier == dataset_name

    if "dataset" not in locals():
        pytest.exit("Dataset creation failed")

    with subtests.test("test_source"):
        assert dataset.source.to_document() == LuxonisSource().to_document()
        dataset.update_source(LuxonisSource("test"))
        assert (
            dataset.source.to_document() == LuxonisSource("test").to_document()
        )

    with subtests.test("test_load", bucket_storage=bucket_storage):
        loader = LuxonisLoader(dataset)
        for img, labels in loader:
            assert img is not None
            for task in TASKS:
                assert f"coco/{task}" in labels

    with subtests.test("test_load_aug", bucket_storage=bucket_storage):
        loader = LuxonisLoader(
            dataset,
            width=512,
            height=512,
            augmentation_config=AUG_CONFIG,
            augmentation_engine="albumentations",
        )
        for img, labels in loader:
            assert img is not None
            for task in TASKS:
                assert f"coco/{task}" in labels

    with subtests.test("test_delete", bucket_storage=bucket_storage):
        dataset.delete_dataset(delete_remote=True)
        assert not LuxonisDataset.exists(
            dataset_name, bucket_storage=bucket_storage
        )


@pytest.mark.dependency(name="test_dataset[BucketStorage.LOCAL]")
def test_dataset_fail():
    dataset = LuxonisDataset("__test_fail", delete_existing=True)

    def generator():
        for i in range(10):
            img = make_image(i)
            yield {
                "file": img,
                "annotation": {
                    "class": "person",
                },
            }

    dataset.add(generator(), batch_size=2)

    with pytest.raises(ValueError):
        dataset.set_skeletons()


@pytest.mark.dependency(name="test_dataset[BucketStorage.LOCAL]")
def test_loader_iterator():
    dataset = LuxonisParser(
        f"{URL_PREFIX}/COCO_people_subset.zip",
        dataset_name="_iterator_test",
        save_dir=WORK_DIR,
        dataset_type=DatasetType.COCO,
        delete_existing=True,
    ).parse()
    loader = LuxonisLoader(dataset)

    def _raise(*_):
        raise IndexError

    loader._load_data = _raise  # type: ignore
    with pytest.raises(IndexError):
        _ = loader[0]


def test_make_splits(
    bucket_storage: BucketStorage, platform_name: str, python_version: str
):
    definitions: Dict[str, List[str]] = defaultdict(list)

    _start_index: int = 0

    def generator(step=15):
        nonlocal _start_index
        definitions.clear()
        for i in range(_start_index, _start_index + step):
            path = make_image(i)
            yield {
                "file": str(path),
                "annotation": {
                    "class": ["dog", "cat"][i % 2],
                },
            }
            definitions[["train", "val", "test"][i % 3]].append(str(path))
        _start_index += step

    dataset = LuxonisDataset(
        f"_test_split-{bucket_storage.value}-{platform_name}-{python_version}",
        delete_existing=True,
        delete_remote=True,
        bucket_storage=bucket_storage,
    )
    dataset.add(generator())
    assert len(dataset) == 15
    assert dataset.get_splits() is None
    dataset.make_splits(definitions)
    splits = dataset.get_splits()
    assert splits is not None
    assert set(splits.keys()) == {"train", "val", "test"}
    for split, split_data in splits.items():
        assert (
            len(split_data) == 5
        ), f"Split {split} has {len(split_data)} samples"

    dataset.add(generator())
    splits = dataset.get_splits()
    assert splits is not None
    for split, split_data in splits.items():
        assert (
            len(split_data) == 5
        ), f"Split {split} has {len(split_data)} samples"
    dataset.make_splits(definitions)  # type: ignore
    splits = dataset.get_splits()
    assert splits is not None
    for split, split_data in splits.items():
        assert (
            len(split_data) == 10
        ), f"Split {split} has {len(split_data)} samples"

    dataset.add(generator())
    dataset.make_splits((1, 0, 0))
    splits = dataset.get_splits()
    assert splits is not None
    for split, split_data in splits.items():
        expected_length = 25 if split == "train" else 10
        assert (
            len(split_data) == expected_length
        ), f"Split {split} has {len(split_data)} samples"

    with pytest.raises(ValueError):
        dataset.make_splits()

    with pytest.raises(ValueError):
        dataset.make_splits((0.7, 0.1, 1))

    with pytest.raises(ValueError):
        dataset.make_splits((0.7, 0.1, 0.1, 0.1))  # type: ignore

    with pytest.raises(ValueError):
        dataset.make_splits((0.7, 0.1, 1), definitions=definitions)  # type: ignore

    with pytest.raises(ValueError):
        dataset.make_splits({"train": 1.5})

    with pytest.raises(ValueError):
        dataset.make_splits(
            {split: defs * 2 for split, defs in splits.items()}
        )

    dataset.add(generator(10))
    dataset.make_splits({"custom_split": 1.0})
    splits = dataset.get_splits()
    assert splits is not None
    assert set(splits.keys()) == {"train", "val", "test", "custom_split"}
    for split, split_data in splits.items():
        expected_length = 25 if split == "train" else 10
        assert (
            len(split_data) == expected_length
        ), f"Split {split} has {len(split_data)} samples"

    dataset.make_splits(replace_old_splits=True)
    splits = dataset.get_splits()
    assert splits is not None
    for split, split_data in splits.items():
        expected_length = {"train": 44, "val": 6, "test": 5}
        assert (
            len(split_data) == expected_length[split]
        ), f"Split {split} has {len(split_data)} samples"


def test_complex_dataset():
    url = f"{URL_PREFIX}/D2_ParkingLot"
    base_path = LuxonisFileSystem.download(url, WORK_DIR)

    def get_annotations(sequence_path):
        frame_data = sequence_path / "step0.frame_data.json"
        with open(frame_data) as f:
            data = json.load(f)["captures"][0]
            frame_data = data["annotations"]

        return {anno["@type"].split(".")[-1]: anno for anno in frame_data}

    # TODO: simplify
    def generator():
        seen = set()
        for sequence_path in base_path.glob("sequence.*"):
            filepath = sequence_path / "step0.camera.jpg"
            if not filepath.exists():
                filepath = sequence_path / "step0.camera_0.jpg"

            file_hash_uuid = str(
                uuid.uuid5(uuid.NAMESPACE_URL, filepath.read_bytes().hex())
            )
            if file_hash_uuid in seen:
                continue
            seen.add(file_hash_uuid)
            annotations = get_annotations(sequence_path)
            W, H = annotations["SemanticSegmentationAnnotation"]["dimension"]
            bbox = annotations["BoundingBox2DAnnotation"]["values"][0]
            instance_id = bbox["instanceId"]
            x, y = bbox["origin"]
            w, h = bbox["dimension"]
            label_name: str = bbox["labelName"]
            *brand, color, vehicle_type = label_name.split("-")
            vehicle_type = vehicle_type.lower()
            if vehicle_type == "motorbiek":
                vehicle_type = "motorbike"

            keypoints = []
            for kp in annotations["KeypointAnnotation"]["values"][0][
                "keypoints"
            ]:
                kpt_x, kpt_y = kp["location"]
                state = kp["state"]
                if vehicle_type == "motorbike":
                    state = 2
                keypoints.append([kpt_x / W, kpt_y / H, state])

            mask_path = annotations["SemanticSegmentationAnnotation"][
                "filename"
            ]
            mask = cv2.imread(
                str(sequence_path / mask_path), cv2.IMREAD_GRAYSCALE
            ).astype(bool)

            yield {
                "file": filepath,
                "task": vehicle_type,
                "annotation": {
                    "instance_id": instance_id,
                    "class": vehicle_type,
                    "boundingbox": {
                        "x": x / W,
                        "y": y / H,
                        "w": w / W,
                        "h": h / H,
                    },
                    "keypoints": {
                        "keypoints": keypoints,
                    },
                    "metadata": {
                        "color": color.lower(),
                        "brand": "-".join(brand),
                    },
                    "segmentation": {
                        "mask": mask,
                    },
                },
            }

    dataset = LuxonisDataset("__D2ParkingSLot-test", delete_existing=True)
    dataset.add(generator())
    dataset.make_splits()
    assert len(dataset) == 156
    assert set(dataset.get_task_names()) == {"motorbike", "car"}
    assert dataset.get_classes()[1] == {
        "motorbike": ["motorbike"],
        "car": ["car"],
    }
    loader = LuxonisLoader(dataset)
    _, labels = next(iter(loader))
    labels = {
        k.replace("car/", "").replace("motorbike/", ""): v
        for k, v in labels.items()
    }
    assert "boundingbox" in labels
    assert "segmentation" in labels
    assert "keypoints" in labels
    assert "metadata/color" in labels
    assert "metadata/brand" in labels


# TODO: Test array


<<<<<<< HEAD
@pytest.mark.parametrize(
    ("bucket_storage",),
    [
        (BucketStorage.LOCAL,),
        (BucketStorage.GCS,),
    ],
)
def test_metadata(
=======
def test_uncommon_label_types(
>>>>>>> adffe97e
    bucket_storage: BucketStorage, platform_name: str, python_version: str
):
    def generator():
        img = make_image(0)
        for i in range(10):
            yield {
                "file": img,
                "annotation": {
                    "class": "person",
                    "metadata": {
                        "color": "red" if i % 2 == 0 else "blue",
                        "distance": 5.0,
                        "id": 127 + i,
                    },
                },
            }

    dataset_name = f"__uncommon_task_types-{bucket_storage.value}-{platform_name}-{python_version}"
    dataset = LuxonisDataset(
        dataset_name,
        delete_existing=True,
        delete_remote=True,
        bucket_storage=bucket_storage,
    )
    dataset.add(generator())
    dataset.make_splits()
    loader = LuxonisLoader(dataset)
    for _, labels in loader:
        print(labels.keys())
        labels = {get_task_type(k): v for k, v in labels.items()}
        assert {
            "metadata/color",
            "metadata/distance",
            "metadata/id",
            "classification",
        } == set(labels.keys())

        assert labels["metadata/color"].tolist() == ["red", "blue"] * 5
        assert labels["metadata/distance"].tolist() == [5.0] * 10
        assert labels["metadata/id"].tolist() == list(range(127, 137))


def test_no_labels():
    dataset = LuxonisDataset("__no_labels", delete_existing=True)

    def generator():
        for i in range(10):
            img = make_image(i)
            yield {
                "file": img,
            }

    dataset.add(generator())
    dataset.make_splits()

    loader = LuxonisLoader(dataset)
    for _, labels in loader:
        assert labels == {}

    loader = LuxonisLoader(
        dataset,
        width=512,
        height=512,
        augmentation_config=[{"name": "Flip", "params": {}}],
    )
    for _, labels in loader:
        assert labels == {}


<<<<<<< HEAD
def test_deep_nested_labels():
    def generator():
        for i in range(10):
            yield {
                "file": make_image(i),
                "annotation": {
                    "class": "car",
                    "boundingbox": {
=======
def test_partial_labels():
    dataset = LuxonisDataset("__partial_labels", delete_existing=True)

    def generator():
        for i in range(8):
            img = make_image(i)
            if i < 2:
                yield {
                    "file": img,
                }
            elif i < 4:
                yield {
                    "file": img,
                    "annotation": {
                        "type": "classification",
                        "class": "dog",
                    },
                }
            elif i < 6:
                yield {
                    "file": img,
                    "annotation": {
                        "type": "boundingbox",
                        "class": "dog",
>>>>>>> adffe97e
                        "x": 0.1,
                        "y": 0.1,
                        "w": 0.1,
                        "h": 0.1,
                    },
<<<<<<< HEAD
                    "sub_detections": {
                        "license_plate": {
                            "boundingbox": {
                                "x": 0.2,
                                "y": 0.2,
                                "w": 0.1,
                                "h": 0.1,
                            },
                            "metadata": {
                                "text": "ABC123",
                            },
                        },
                        "driver": {
                            "boundingbox": {
                                "x": 0.3,
                                "y": 0.3,
                                "w": 0.1,
                                "h": 0.1,
                            },
                            "keypoints": {
                                "keypoints": [(0.1, 0.1, 2), (0.2, 0.2, 2)]
                            },
                        },
                    },
                },
            }

    dataset = LuxonisDataset("__deep_nested_labels", delete_existing=True)
    dataset.add(generator())
    dataset.make_splits()

    loader = LuxonisLoader(
        dataset,
        height=512,
        width=512,
        augmentation_config=AUG_CONFIG,
        augmentation_engine="albumentations",
    )
    _, labels = next(iter(loader))
    assert {
        "detection/classification",
        "detection/boundingbox",
        "detection/driver/boundingbox",
        "detection/driver/keypoints",
        "detection/license_plate/boundingbox",
        "detection/license_plate/metadata/text",
    } == set(labels.keys())
=======
                }
                yield {
                    "file": img,
                    "annotation": {
                        "type": "keypoints",
                        "class": "dog",
                        "keypoints": [[0.1, 0.1, 0], [0.2, 0.2, 1]],
                    },
                }
            elif i < 8:
                yield {
                    "file": img,
                    "annotation": {
                        "type": "mask",
                        "class": "dog",
                        "mask": np.random.rand(512, 512) > 0.5,
                    },
                }

    dataset.add(generator())
    dataset.make_splits([1, 0, 0])

    augments = Augmentations([512, 512], [{"name": "Rotate", "params": {}}])
    loader = LuxonisLoader(dataset, augmentations=augments, view="train")
    for _, labels in loader:
        assert labels.get("boundingbox") is not None
        assert labels.get("classification") is not None
        assert labels.get("segmentation") is not None
        assert labels.get("keypoints") is not None
>>>>>>> adffe97e
<|MERGE_RESOLUTION|>--- conflicted
+++ resolved
@@ -1,6 +1,4 @@
-import json
 import shutil
-import uuid
 from collections import defaultdict
 from pathlib import Path
 from typing import Dict, Final, List, Set
@@ -21,7 +19,6 @@
 )
 from luxonis_ml.enums import DatasetType
 from luxonis_ml.typing import ConfigItem
-from luxonis_ml.utils import LuxonisFileSystem
 
 # TODO: Test array
 
@@ -319,123 +316,10 @@
         ), f"Split {split} has {len(split_data)} samples"
 
 
-def test_complex_dataset():
-    url = f"{URL_PREFIX}/D2_ParkingLot"
-    base_path = LuxonisFileSystem.download(url, WORK_DIR)
-
-    def get_annotations(sequence_path):
-        frame_data = sequence_path / "step0.frame_data.json"
-        with open(frame_data) as f:
-            data = json.load(f)["captures"][0]
-            frame_data = data["annotations"]
-
-        return {anno["@type"].split(".")[-1]: anno for anno in frame_data}
-
-    # TODO: simplify
-    def generator():
-        seen = set()
-        for sequence_path in base_path.glob("sequence.*"):
-            filepath = sequence_path / "step0.camera.jpg"
-            if not filepath.exists():
-                filepath = sequence_path / "step0.camera_0.jpg"
-
-            file_hash_uuid = str(
-                uuid.uuid5(uuid.NAMESPACE_URL, filepath.read_bytes().hex())
-            )
-            if file_hash_uuid in seen:
-                continue
-            seen.add(file_hash_uuid)
-            annotations = get_annotations(sequence_path)
-            W, H = annotations["SemanticSegmentationAnnotation"]["dimension"]
-            bbox = annotations["BoundingBox2DAnnotation"]["values"][0]
-            instance_id = bbox["instanceId"]
-            x, y = bbox["origin"]
-            w, h = bbox["dimension"]
-            label_name: str = bbox["labelName"]
-            *brand, color, vehicle_type = label_name.split("-")
-            vehicle_type = vehicle_type.lower()
-            if vehicle_type == "motorbiek":
-                vehicle_type = "motorbike"
-
-            keypoints = []
-            for kp in annotations["KeypointAnnotation"]["values"][0][
-                "keypoints"
-            ]:
-                kpt_x, kpt_y = kp["location"]
-                state = kp["state"]
-                if vehicle_type == "motorbike":
-                    state = 2
-                keypoints.append([kpt_x / W, kpt_y / H, state])
-
-            mask_path = annotations["SemanticSegmentationAnnotation"][
-                "filename"
-            ]
-            mask = cv2.imread(
-                str(sequence_path / mask_path), cv2.IMREAD_GRAYSCALE
-            ).astype(bool)
-
-            yield {
-                "file": filepath,
-                "task": vehicle_type,
-                "annotation": {
-                    "instance_id": instance_id,
-                    "class": vehicle_type,
-                    "boundingbox": {
-                        "x": x / W,
-                        "y": y / H,
-                        "w": w / W,
-                        "h": h / H,
-                    },
-                    "keypoints": {
-                        "keypoints": keypoints,
-                    },
-                    "metadata": {
-                        "color": color.lower(),
-                        "brand": "-".join(brand),
-                    },
-                    "segmentation": {
-                        "mask": mask,
-                    },
-                },
-            }
-
-    dataset = LuxonisDataset("__D2ParkingSLot-test", delete_existing=True)
-    dataset.add(generator())
-    dataset.make_splits()
-    assert len(dataset) == 156
-    assert set(dataset.get_task_names()) == {"motorbike", "car"}
-    assert dataset.get_classes()[1] == {
-        "motorbike": ["motorbike"],
-        "car": ["car"],
-    }
-    loader = LuxonisLoader(dataset)
-    _, labels = next(iter(loader))
-    labels = {
-        k.replace("car/", "").replace("motorbike/", ""): v
-        for k, v in labels.items()
-    }
-    assert "boundingbox" in labels
-    assert "segmentation" in labels
-    assert "keypoints" in labels
-    assert "metadata/color" in labels
-    assert "metadata/brand" in labels
-
-
 # TODO: Test array
 
 
-<<<<<<< HEAD
-@pytest.mark.parametrize(
-    ("bucket_storage",),
-    [
-        (BucketStorage.LOCAL,),
-        (BucketStorage.GCS,),
-    ],
-)
 def test_metadata(
-=======
-def test_uncommon_label_types(
->>>>>>> adffe97e
     bucket_storage: BucketStorage, platform_name: str, python_version: str
 ):
     def generator():
@@ -453,7 +337,7 @@
                 },
             }
 
-    dataset_name = f"__uncommon_task_types-{bucket_storage.value}-{platform_name}-{python_version}"
+    dataset_name = f"metadata_task_types-{bucket_storage.value}-{platform_name}-{python_version}"
     dataset = LuxonisDataset(
         dataset_name,
         delete_existing=True,
@@ -505,7 +389,6 @@
         assert labels == {}
 
 
-<<<<<<< HEAD
 def test_deep_nested_labels():
     def generator():
         for i in range(10):
@@ -514,38 +397,11 @@
                 "annotation": {
                     "class": "car",
                     "boundingbox": {
-=======
-def test_partial_labels():
-    dataset = LuxonisDataset("__partial_labels", delete_existing=True)
-
-    def generator():
-        for i in range(8):
-            img = make_image(i)
-            if i < 2:
-                yield {
-                    "file": img,
-                }
-            elif i < 4:
-                yield {
-                    "file": img,
-                    "annotation": {
-                        "type": "classification",
-                        "class": "dog",
-                    },
-                }
-            elif i < 6:
-                yield {
-                    "file": img,
-                    "annotation": {
-                        "type": "boundingbox",
-                        "class": "dog",
->>>>>>> adffe97e
                         "x": 0.1,
                         "y": 0.1,
                         "w": 0.1,
                         "h": 0.1,
                     },
-<<<<<<< HEAD
                     "sub_detections": {
                         "license_plate": {
                             "boundingbox": {
@@ -593,34 +449,67 @@
         "detection/license_plate/boundingbox",
         "detection/license_plate/metadata/text",
     } == set(labels.keys())
-=======
+
+
+def test_partial_labels():
+    dataset = LuxonisDataset("__partial_labels", delete_existing=True)
+
+    def generator():
+        for i in range(8):
+            img = make_image(i)
+            if i < 2:
+                yield {
+                    "file": img,
                 }
+            elif i < 4:
                 yield {
                     "file": img,
                     "annotation": {
-                        "type": "keypoints",
                         "class": "dog",
-                        "keypoints": [[0.1, 0.1, 0], [0.2, 0.2, 1]],
+                    },
+                }
+            elif i < 6:
+                yield {
+                    "file": img,
+                    "annotation": {
+                        "class": "dog",
+                        "boundingbox": {
+                            "x": 0.1,
+                            "y": 0.1,
+                            "w": 0.1,
+                            "h": 0.1,
+                        },
+                        "keypoints": {
+                            "keypoints": [[0.1, 0.1, 0], [0.2, 0.2, 1]]
+                        },
                     },
                 }
             elif i < 8:
                 yield {
                     "file": img,
                     "annotation": {
-                        "type": "mask",
                         "class": "dog",
-                        "mask": np.random.rand(512, 512) > 0.5,
+                        "segmentation": {
+                            "mask": np.random.rand(512, 512) > 0.5
+                        },
                     },
                 }
 
-    dataset.add(generator())
-    dataset.make_splits([1, 0, 0])
-
-    augments = Augmentations([512, 512], [{"name": "Rotate", "params": {}}])
-    loader = LuxonisLoader(dataset, augmentations=augments, view="train")
+    dataset.add(generator()).make_splits()
+    loader = LuxonisLoader(
+        dataset,
+        width=512,
+        height=512,
+        augmentation_config=[{"name": "Rotate", "params": {}}],
+    )
+
+    all_labels = set()
     for _, labels in loader:
-        assert labels.get("boundingbox") is not None
-        assert labels.get("classification") is not None
-        assert labels.get("segmentation") is not None
-        assert labels.get("keypoints") is not None
->>>>>>> adffe97e
+        all_labels.update(labels.keys())
+
+    assert {
+        "detection/classification",
+        "detection/boundingbox",
+        "detection/keypoints",
+        "detection/segmentation",
+    } == all_labels