from typing import Final, List

import pytest

from luxonis_ml.data import LuxonisLoader, LuxonisParser
from luxonis_ml.data.utils import get_task_type
from luxonis_ml.enums import DatasetType
from luxonis_ml.utils import environ

WORK_DIR: Final[str] = "tests/data/parser_datasets"


@pytest.fixture(scope="module", autouse=True)
def prepare_dir():
    import os
    import shutil

    os.makedirs(WORK_DIR, exist_ok=True)
    yield
    shutil.rmtree(WORK_DIR)


@pytest.mark.parametrize(
    ("dataset_type", "url", "expected_task_types"),
    [
        (
            DatasetType.COCO,
            "COCO_people_subset.zip",
<<<<<<< HEAD
            [
                "boundingbox",
                "keypoints",
                "segmentation",
                "classification",
            ],
=======
            ["boundingbox", "keypoints", "segmentation", "classification"],
>>>>>>> 2a641977
        ),
        (
            DatasetType.COCO,
            "Thermal_Dogs_and_People.v1-resize-416x416.coco.zip",
            ["boundingbox", "classification"],
<<<<<<< HEAD
        ),
        (
            DatasetType.COCO,
            "roboflow://team-roboflow/coco-128/2/coco",
            ["boundingbox", "classification"],
        ),
        (
            DatasetType.NATIVE,
            "ParkingLot.zip",
            [
                "boundingbox",
                "classification",
                "instance_segmentation",
                "keypoints",
                "metadata/brand",
                "metadata/color",
            ],
=======
>>>>>>> 2a641977
        ),
        (
            DatasetType.VOC,
            "Thermal_Dogs_and_People.v1-resize-416x416.voc.zip",
            ["boundingbox", "classification"],
        ),
        (
            DatasetType.DARKNET,
            "Thermal_Dogs_and_People.v1-resize-416x416.darknet.zip",
            ["boundingbox", "classification"],
        ),
        (
            DatasetType.YOLOV4,
            "Thermal_Dogs_and_People.v1-resize-416x416.yolov4pytorch.zip",
            ["boundingbox", "classification"],
        ),
        (
            DatasetType.YOLOV6,
            "Thermal_Dogs_and_People.v1-resize-416x416.mt-yolov6.zip",
            ["boundingbox", "classification"],
        ),
        (
            DatasetType.CREATEML,
            "Thermal_Dogs_and_People.v1-resize-416x416.createml.zip",
            ["boundingbox", "classification"],
        ),
        (
            DatasetType.TFCSV,
            "Thermal_Dogs_and_People.v1-resize-416x416.tensorflow.zip",
            ["boundingbox", "classification"],
        ),
        (
            DatasetType.SEGMASK,
            "D2_Tile.png-mask-semantic.zip",
            ["segmentation", "classification"],
        ),
        (
            DatasetType.CLSDIR,
            "Flowers_Classification.v2-raw.folder.zip",
            ["classification"],
        ),
        (
            DatasetType.SOLO,
            "D2_ParkingLot.zip",
            ["boundingbox", "segmentation", "classification", "keypoints"],
<<<<<<< HEAD
=======
        ),
        (
            DatasetType.COCO,
            "roboflow://team-roboflow/coco-128/2/coco",
            ["boundingbox", "classification"],
>>>>>>> 2a641977
        ),
    ],
)
def test_dir_parser(
<<<<<<< HEAD
    dataset_type: DatasetType, url: str, expected_task_types: List[str]
=======
    dataset_type: DatasetType,
    url: str,
    expected_task_types: List[str],
    storage_url,
>>>>>>> 2a641977
):
    if not url.startswith("roboflow://"):
        url = f"{storage_url}/{url}"

    elif environ.ROBOFLOW_API_KEY is None:
        pytest.skip("Roboflow API key is not set")

    parser = LuxonisParser(
        url,
        dataset_name=f"test-{dataset_type}",
        delete_existing=True,
        save_dir=WORK_DIR,
    )
    dataset = parser.parse()
    assert len(dataset) > 0
    loader = LuxonisLoader(dataset)
    _, ann = next(iter(loader))
    task_types = {get_task_type(task) for task in ann}
    assert task_types == set(expected_task_types)
    dataset.delete_dataset()<|MERGE_RESOLUTION|>--- conflicted
+++ resolved
@@ -26,41 +26,12 @@
         (
             DatasetType.COCO,
             "COCO_people_subset.zip",
-<<<<<<< HEAD
-            [
-                "boundingbox",
-                "keypoints",
-                "segmentation",
-                "classification",
-            ],
-=======
             ["boundingbox", "keypoints", "segmentation", "classification"],
->>>>>>> 2a641977
         ),
         (
             DatasetType.COCO,
             "Thermal_Dogs_and_People.v1-resize-416x416.coco.zip",
             ["boundingbox", "classification"],
-<<<<<<< HEAD
-        ),
-        (
-            DatasetType.COCO,
-            "roboflow://team-roboflow/coco-128/2/coco",
-            ["boundingbox", "classification"],
-        ),
-        (
-            DatasetType.NATIVE,
-            "ParkingLot.zip",
-            [
-                "boundingbox",
-                "classification",
-                "instance_segmentation",
-                "keypoints",
-                "metadata/brand",
-                "metadata/color",
-            ],
-=======
->>>>>>> 2a641977
         ),
         (
             DatasetType.VOC,
@@ -106,26 +77,19 @@
             DatasetType.SOLO,
             "D2_ParkingLot.zip",
             ["boundingbox", "segmentation", "classification", "keypoints"],
-<<<<<<< HEAD
-=======
         ),
         (
             DatasetType.COCO,
             "roboflow://team-roboflow/coco-128/2/coco",
             ["boundingbox", "classification"],
->>>>>>> 2a641977
         ),
     ],
 )
 def test_dir_parser(
-<<<<<<< HEAD
-    dataset_type: DatasetType, url: str, expected_task_types: List[str]
-=======
     dataset_type: DatasetType,
     url: str,
     expected_task_types: List[str],
     storage_url,
->>>>>>> 2a641977
 ):
     if not url.startswith("roboflow://"):
         url = f"{storage_url}/{url}"
