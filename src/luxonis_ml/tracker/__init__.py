<<<<<<< HEAD
=======
from ..guard_extras import guard_missing_extra

with guard_missing_extra("tracker"):
    from .tracker import LuxonisTracker
    from .mlflow_plugins import LuxonisRequestHeaderProvider

__all__ = ["LuxonisTracker", "LuxonisRequestHeaderProvider"]
>>>>>>> 40f4b36e
<|MERGE_RESOLUTION|>--- conflicted
+++ resolved
@@ -1,10 +1,7 @@
-<<<<<<< HEAD
-=======
 from ..guard_extras import guard_missing_extra
 
 with guard_missing_extra("tracker"):
     from .tracker import LuxonisTracker
     from .mlflow_plugins import LuxonisRequestHeaderProvider
 
-__all__ = ["LuxonisTracker", "LuxonisRequestHeaderProvider"]
->>>>>>> 40f4b36e
+__all__ = ["LuxonisTracker", "LuxonisRequestHeaderProvider"]