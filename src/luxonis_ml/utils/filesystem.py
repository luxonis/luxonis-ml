--- conflicted
+++ resolved
@@ -23,25 +23,18 @@
         Supports S3, MLflow and local file systems.
 
         Args:
-<<<<<<< HEAD
-            path (Optional[str]): Input path consisting of protocol and actual
-                path or just path for local files
-=======
             path (str): Input path consisting of protocol and actual path or just path for local files
->>>>>>> 17e2c1a4
             allow_active_mlflow_run (Optional[bool], optional): Flag if operations are allowed on active MLFlow run. Defaults to False.
             allow_local (Optional[bool], optional): Flag if operations are
                 allowed on local file system. Defaults to True.
             cache_storage (Optional[str], optional): Path to cache storage. No cache
                 is used if set to None. Defaults to None.
         """
-<<<<<<< HEAD
         if path is None:
             raise ValueError("No path provided to LuxonisFileSystem.")
 
         self.cache_storage = cache_storage
-=======
->>>>>>> 17e2c1a4
+
         self.protocol, self.path = _get_protocol_and_path(path)
         supported_protocols = ["s3", "gcs", "file", "mlflow"]
         if self.protocol not in supported_protocols:
