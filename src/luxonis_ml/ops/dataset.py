--- conflicted
+++ resolved
@@ -379,9 +379,6 @@
 
         return classes, classes_by_task
 
-<<<<<<< HEAD
-    def delete_dataset(self):
-=======
     def get_classes_count(self):
         """ Returns dictionary with number of occurances for each class. If no class label is present returns empty dict."""
         try:
@@ -391,8 +388,8 @@
             count_dict = {}
         return count_dict
 
-    def delete(self):
->>>>>>> 0b4f0c18
+    def delete_dataset(self):
+
         """
         Deletes the entire dataset, aside from the images
         """
@@ -807,7 +804,7 @@
     def delete(self, deletions):
         """
         Function to delete data by sample ID
-        
+
         deletions: a list of sample IDs as strings
         """
 
