#!/usr/bin/env python3

import json, yaml
import os
import numpy as np
import cv2
from tqdm import tqdm
from pathlib import Path
import warnings
import random
import shutil
import time

from luxonis_ml.ops import *

from luxonis_ml.ops.dataset_recognition import recognize
from luxonis_ml.ops.parser import Parser
from luxonis_ml.ops.dataset_type import DatasetType



def recognize_and_load_ldf(
        dataset_path,
        output_path=".",
        split="train",
        new_thread=False,
        dataset_size=None,
        override_main_component=None
    ):
    """
    Based on the provided path, automatically detects a dataset type and constructs a LDF dataset.
    Arguments:
        dataset_path [string]: Path to the root folder of the dataset.
        output_path [string]: Path to the output folder
        split: [string] 'train', 'val', or 'test'
        dataset_size: [int] number of data instances to include in our dataset (if None include all)
        override_main_component: [LDFComponent] provide another LDFComponent if not using the main component from the LDFSource
    Returns:
        If new_thread=True: returns [Parser] object if conversion started successfully, otherwise [None]
        If new_thread=False: returns [Bool] True if conversion was succesful, otherwise [Bool] False 
    """
    
    dataset_path = Path(dataset_path)
    output_path = Path(output_path)
    DATASET_DIR = str(output_path)

    dataset_type, dataset_info = recognize(dataset_path)

    if dataset_type.value == "LDF":
        print("Already a LDF")
        return None
    
    parser = Parser()

    if dataset_type.value == "ClassificationDirectoryTree":

        class_folders_paths = dataset_info["image_dirs"] #image_dirs

        parser.parse_to_ldf(
            DatasetType.CDT, 
            DATASET_DIR,
            new_thread=new_thread,
            class_folders_paths=class_folders_paths,
            split=split,
            dataset_size=dataset_size,
            override_main_component=override_main_component
        )

    elif dataset_type.value == "ClassificationWithTextAnnotations":

        image_folder_path = dataset_info["image_dir"]
        info_file_path = dataset_info["txt_annotation_files_paths"][0]
        delimiter=" " #TODO: automatically detect required delimiter

        parser.parse_to_ldf(
            DatasetType.CTA, 
            DATASET_DIR,
            new_thread=new_thread,
            image_folder_path=image_folder_path,
            info_file_path=info_file_path,
            split=split,
            delimiter=delimiter, #TODO: automatically detect required delimiter
            dataset_size=dataset_size,
            override_main_component=override_main_component
        )

    elif dataset_type.value == "COCO":

        image_dir = dataset_info["image_dir"]
        annotation_path = dataset_info["json_file_path"]

        parser.parse_to_ldf(
            DatasetType.COCO, 
            DATASET_DIR,
            new_thread=new_thread,
            image_dir=image_dir, 
            annotation_path=annotation_path, 
            split=split,
            override_main_component=override_main_component
        )
<<<<<<< HEAD
=======
    
        if dataset_type.value == "ClassificationDirectoryTree":

            class_folders_paths = dataset_info["image_dirs"] #image_dirs

            parser.parse_to_ldf(
                DatasetType.CDT, 
                new_thread=new_thread,
                dataset=dataset, 
                source_name=source_name, 
                class_folders_paths=class_folders_paths,
                split=split,
                dataset_size=dataset_size,
                override_main_component=override_main_component
            )

        elif dataset_type.value == "ClassificationWithTextAnnotations":

            image_dir = dataset_info["image_dir"]
            info_file_path = dataset_info["txt_annotation_files_paths"][0]
            delimiter=" " #TODO: automatically detect required delimiter

            parser.parse_to_ldf(
                DatasetType.CTA, 
                new_thread=new_thread,
                dataset=dataset, 
                source_name=source_name, 
                image_dir=image_dir,
                info_file_path=info_file_path,
                split=split,
                delimiter=delimiter, #TODO: automatically detect required delimiter
                dataset_size=dataset_size,
                override_main_component=override_main_component
            )

        elif dataset_type.value == "COCO":

            image_dir = dataset_info["image_dir"]
            annotation_path = dataset_info["json_file_path"]

            parser.parse_to_ldf(
                DatasetType.COCO, 
                new_thread=new_thread,
                dataset=dataset, 
                source_name=source_name, 
                image_dir=image_dir, 
                annotation_path=annotation_path, 
                split=split,
                override_main_component=override_main_component
            )

        elif dataset_type.value == "VOC":

            image_dir = dataset_info["image_dir"]
            xml_annotation_files_paths = dataset_info["xml_files_paths"]

            parser.parse_to_ldf(
                DatasetType.VOC, 
                new_thread=new_thread,
                dataset=dataset, 
                source_name=source_name, 
                image_dir=image_dir, 
                xml_annotation_files_paths=xml_annotation_files_paths, 
                split=split,
                override_main_component=override_main_component
            )        

        elif dataset_type.value == "YOLO4":
            
            image_dir = dataset_info["image_dir"]
            txt_annotations_file_path = dataset_info["txt_annotation_files_paths"][0]
            classes_txt_file_path = dataset_info["classes_txt_file"]

            parser.parse_to_ldf(
                DatasetType.YOLO4, 
                new_thread=new_thread,
                dataset=dataset, 
                source_name=source_name, 
                image_dir=image_dir,
                txt_annotations_file_path=txt_annotations_file_path,
                classes_txt_file_path=classes_txt_file_path,
                split=split,
                dataset_size=dataset_size,
                override_main_component=override_main_component
            )
        
        elif dataset_type.value == "YOLO5":
            
            image_dir = dataset_info["image_dir"]

            parser.parse_to_ldf(
                DatasetType.YOLO5, 
                new_thread=new_thread,
                dataset=dataset, 
                source_name=source_name, 
                image_dir=image_dir,
                split=split,
                dataset_size=dataset_size,
                override_main_component=override_main_component
            )

        elif dataset_type.value == "TFObjectDetectionCSV":
            
            image_dir = dataset_info["image_dir"]
            csv_file_path = dataset_info["csv_file_path"]

            parser.parse_to_ldf(
                DatasetType.TFODC, 
                new_thread=new_thread,
                dataset=dataset, 
                source_name=source_name, 
                image_dir=image_dir,
                csv_file_path=csv_file_path,
                split=split,
                dataset_size=dataset_size,
                override_main_component=override_main_component
            )

        elif dataset_type.value == "CreateML":

            image_dir = dataset_info["image_dir"]
            annotation_path = dataset_info["json_file_path"]

            parser.parse_to_ldf(
                DatasetType.CML, 
                new_thread=new_thread,
                dataset=dataset, 
                source_name=source_name, 
                image_dir=image_dir, 
                annotation_path=annotation_path, 
                split=split,
                override_main_component=override_main_component
            )

        elif dataset_type.value == "unknown":
            print("Cannot recognize dataset type")
            if(new_thread):
                return None
            else:
                return False
>>>>>>> f4734ae1

    elif dataset_type.value == "VOC":

        image_dir = dataset_info["image_dir"]
        xml_annotation_files_paths = dataset_info["xml_files_paths"]

        parser.parse_to_ldf(
            DatasetType.VOC, 
            DATASET_DIR,
            new_thread=new_thread,
            image_dir=image_dir, 
            xml_annotation_files_paths=xml_annotation_files_paths, 
            split=split,
            override_main_component=override_main_component
        )        

    elif dataset_type.value == "YOLO5":
        
        image_folder_path = dataset_info["image_dir"]

        parser.parse_to_ldf(
            DatasetType.YOLO5,
            DATASET_DIR,
            new_thread=new_thread,
            image_folder_path=image_folder_path,
            split=split,
            dataset_size=dataset_size,
            override_main_component=override_main_component
        )

    elif dataset_type.value == "unknown":
        print("Cannot recognize dataset type")
        if(new_thread):
            return None
        else:
            return False

    else:
        print("Cannot load the provided dataset")
        if(new_thread):
            return None
        else:
            return False

    # If we are running in another thread, we return parser (for progress inspection), otherwise True for succesful parsing
    if(new_thread):
        return parser
    else:
        return True
        
    <|MERGE_RESOLUTION|>--- conflicted
+++ resolved
@@ -21,7 +21,7 @@
 
 def recognize_and_load_ldf(
         dataset_path,
-        output_path=".",
+        output_path=None,
         split="train",
         new_thread=False,
         dataset_size=None,
@@ -41,7 +41,11 @@
     """
     
     dataset_path = Path(dataset_path)
-    output_path = Path(output_path)
+    if(output_path is not None):
+        output_path = Path(output_path)
+    else:
+        f"./{str(dataset_path.name)}_ldf"
+
     DATASET_DIR = str(output_path)
 
     dataset_type, dataset_info = recognize(dataset_path)
@@ -68,7 +72,7 @@
 
     elif dataset_type.value == "ClassificationWithTextAnnotations":
 
-        image_folder_path = dataset_info["image_dir"]
+        image_dir = dataset_info["image_dir"]
         info_file_path = dataset_info["txt_annotation_files_paths"][0]
         delimiter=" " #TODO: automatically detect required delimiter
 
@@ -76,7 +80,7 @@
             DatasetType.CTA, 
             DATASET_DIR,
             new_thread=new_thread,
-            image_folder_path=image_folder_path,
+            image_dir=image_dir,
             info_file_path=info_file_path,
             split=split,
             delimiter=delimiter, #TODO: automatically detect required delimiter
@@ -98,149 +102,6 @@
             split=split,
             override_main_component=override_main_component
         )
-<<<<<<< HEAD
-=======
-    
-        if dataset_type.value == "ClassificationDirectoryTree":
-
-            class_folders_paths = dataset_info["image_dirs"] #image_dirs
-
-            parser.parse_to_ldf(
-                DatasetType.CDT, 
-                new_thread=new_thread,
-                dataset=dataset, 
-                source_name=source_name, 
-                class_folders_paths=class_folders_paths,
-                split=split,
-                dataset_size=dataset_size,
-                override_main_component=override_main_component
-            )
-
-        elif dataset_type.value == "ClassificationWithTextAnnotations":
-
-            image_dir = dataset_info["image_dir"]
-            info_file_path = dataset_info["txt_annotation_files_paths"][0]
-            delimiter=" " #TODO: automatically detect required delimiter
-
-            parser.parse_to_ldf(
-                DatasetType.CTA, 
-                new_thread=new_thread,
-                dataset=dataset, 
-                source_name=source_name, 
-                image_dir=image_dir,
-                info_file_path=info_file_path,
-                split=split,
-                delimiter=delimiter, #TODO: automatically detect required delimiter
-                dataset_size=dataset_size,
-                override_main_component=override_main_component
-            )
-
-        elif dataset_type.value == "COCO":
-
-            image_dir = dataset_info["image_dir"]
-            annotation_path = dataset_info["json_file_path"]
-
-            parser.parse_to_ldf(
-                DatasetType.COCO, 
-                new_thread=new_thread,
-                dataset=dataset, 
-                source_name=source_name, 
-                image_dir=image_dir, 
-                annotation_path=annotation_path, 
-                split=split,
-                override_main_component=override_main_component
-            )
-
-        elif dataset_type.value == "VOC":
-
-            image_dir = dataset_info["image_dir"]
-            xml_annotation_files_paths = dataset_info["xml_files_paths"]
-
-            parser.parse_to_ldf(
-                DatasetType.VOC, 
-                new_thread=new_thread,
-                dataset=dataset, 
-                source_name=source_name, 
-                image_dir=image_dir, 
-                xml_annotation_files_paths=xml_annotation_files_paths, 
-                split=split,
-                override_main_component=override_main_component
-            )        
-
-        elif dataset_type.value == "YOLO4":
-            
-            image_dir = dataset_info["image_dir"]
-            txt_annotations_file_path = dataset_info["txt_annotation_files_paths"][0]
-            classes_txt_file_path = dataset_info["classes_txt_file"]
-
-            parser.parse_to_ldf(
-                DatasetType.YOLO4, 
-                new_thread=new_thread,
-                dataset=dataset, 
-                source_name=source_name, 
-                image_dir=image_dir,
-                txt_annotations_file_path=txt_annotations_file_path,
-                classes_txt_file_path=classes_txt_file_path,
-                split=split,
-                dataset_size=dataset_size,
-                override_main_component=override_main_component
-            )
-        
-        elif dataset_type.value == "YOLO5":
-            
-            image_dir = dataset_info["image_dir"]
-
-            parser.parse_to_ldf(
-                DatasetType.YOLO5, 
-                new_thread=new_thread,
-                dataset=dataset, 
-                source_name=source_name, 
-                image_dir=image_dir,
-                split=split,
-                dataset_size=dataset_size,
-                override_main_component=override_main_component
-            )
-
-        elif dataset_type.value == "TFObjectDetectionCSV":
-            
-            image_dir = dataset_info["image_dir"]
-            csv_file_path = dataset_info["csv_file_path"]
-
-            parser.parse_to_ldf(
-                DatasetType.TFODC, 
-                new_thread=new_thread,
-                dataset=dataset, 
-                source_name=source_name, 
-                image_dir=image_dir,
-                csv_file_path=csv_file_path,
-                split=split,
-                dataset_size=dataset_size,
-                override_main_component=override_main_component
-            )
-
-        elif dataset_type.value == "CreateML":
-
-            image_dir = dataset_info["image_dir"]
-            annotation_path = dataset_info["json_file_path"]
-
-            parser.parse_to_ldf(
-                DatasetType.CML, 
-                new_thread=new_thread,
-                dataset=dataset, 
-                source_name=source_name, 
-                image_dir=image_dir, 
-                annotation_path=annotation_path, 
-                split=split,
-                override_main_component=override_main_component
-            )
-
-        elif dataset_type.value == "unknown":
-            print("Cannot recognize dataset type")
-            if(new_thread):
-                return None
-            else:
-                return False
->>>>>>> f4734ae1
 
     elif dataset_type.value == "VOC":
 
@@ -257,15 +118,33 @@
             override_main_component=override_main_component
         )        
 
+    elif dataset_type.value == "YOLO4":
+        
+        image_dir = dataset_info["image_dir"]
+        txt_annotations_file_path = dataset_info["txt_annotation_files_paths"][0]
+        classes_txt_file_path = dataset_info["classes_txt_file"]
+
+        parser.parse_to_ldf(
+            DatasetType.YOLO4,
+            DATASET_DIR,
+            new_thread=new_thread,
+            image_dir=image_dir,
+            txt_annotations_file_path=txt_annotations_file_path,
+            classes_txt_file_path=classes_txt_file_path,
+            split=split,
+            dataset_size=dataset_size,
+            override_main_component=override_main_component
+        )
+    
     elif dataset_type.value == "YOLO5":
         
-        image_folder_path = dataset_info["image_dir"]
+        image_dir = dataset_info["image_dir"]
 
         parser.parse_to_ldf(
             DatasetType.YOLO5,
             DATASET_DIR,
             new_thread=new_thread,
-            image_folder_path=image_folder_path,
+            image_dir=image_dir,
             split=split,
             dataset_size=dataset_size,
             override_main_component=override_main_component
