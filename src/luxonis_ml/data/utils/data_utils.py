import numpy as np
import cv2
import json
import pycocotools.mask as mask_util
from typeguard import check_type, TypeCheckError

import typing
from typing import Dict, List, Union, Any, Tuple
from .constants import ANNOTATIONS_SCHEMA as schema


def check_annotation(data: Dict) -> None:
    """Checks whether annotations match the expected format. Throws an
    exception if there is a formatting error.

    @type data: Dict @param data: A dictionary representing annotations,
    mapping annotation types to values.

<<<<<<< HEAD
def check_annotation(data: Dict) -> None:
    """Throws an exception if the input data does not match the expected annotations
    schema."""
=======
    @rtype: NoneType @return: None
    """
>>>>>>> 9aa73d08

    if len(schema.keys()) != len(data.keys()) or set(schema.keys()) != set(data.keys()):
        raise Exception(
            f"Given keys {data.keys()} do not match annotations schema {schema.keys()}"
        )

    for key in schema:
        origin = typing.get_origin(schema[key])
        if origin is not None:
            if origin == Union:
                check = False
                for typ in typing.get_args(schema[key]):
                    if isinstance(data[key], typ):
                        check = True
                if not check:
                    raise Exception(
                        f"Found type {type(data[key])} for key '{key}' but expected: {typing.get_args(schema[key])}"
                    )
            else:
                raise NotImplementedError
        elif not isinstance(data[key], schema[key]):
            raise Exception(
                f"Found type {type(data[key])} for key '{key}' but expected: {schema[key]}"
            )

    typ = data["type"]
    value = data["value"]

    if typ == "classification":
        _check_value_type(typ, value, bool)
    elif typ == "label":
        _check_value_type(typ, value, Union[str, int, float, bool])
    elif typ == "box":
        _check_value_type(
            typ,
            value,
            Tuple[
                Union[int, float],
                Union[int, float],
                Union[int, float],
                Union[int, float],
            ],
        )
    elif typ == "polyline":
        _check_value_type(
            typ,
            value,
            List[Tuple[Union[int, float], Union[int, float]]],
        )
    elif typ == "segmentation":
        _check_value_type(
            typ,
            value,
            Tuple[int, int, Union[List[int], bytes]],
        )
    elif typ == "keypoints":
        _check_value_type(
            typ,
            value,
            List[Tuple[Union[int, float], Union[int, float], int]],
        )


def check_arrays(values: List[Any]) -> None:
    """Checks whether paths to numpy arrays are valid. This checks that th file
    exists and is readable by numpy.

    @type values: List[Any] @param values: A list of paths to numpy
    arrays.

    @rtype: NoneType @return: None
    """

    for value in values:
        _check_array(value)


def _check_value_type(name: str, value: Any, typ: Any) -> None:
    """Checks if a value is of a given type, and raises a TypeError if not."""
    try:
        check_type(value, typ)
    except TypeCheckError as e:
        raise TypeError(f"Value {value} for key {name} is not of type {typ}") from e


def _check_array(value: Any) -> None:
    if not isinstance(value, str):
        raise Exception(f"Array value {value} must be a path to a numpy array (.npy)")
    if not _check_valid_array(value):
        raise Exception(f"Array at path {value} is not a valid numpy array (.npy)")


def _check_valid_image(path: str) -> bool:
    try:
        image = cv2.imread(path)
        return image is not None
    except Exception:
        return False


def _check_valid_array(path: str) -> bool:
    try:
        np.load(path)
        return True
    except Exception:
        return False


def transform_segmentation_value(
    value: Tuple[int, int, Union[bytes, List[int]]],
) -> str:
    """Transforms a segmentation in RLE format to the format stored by
    LuxonisDataset. The format recognized by LuxonisDataset is still RLE, but a
    dumped JSON string of height, width, and compressed counts.

    @type value: Tuple[int, int, Union[bytes, List[int]]] @param value:
    The segmentation value in RLE format of (height, width, counts).
    Counts can be encoded bytes or a raw list.

    @rtype: str @return: A dumped string of the segmentation format
    recognized by LuxonisDataset.
    """

    height, width, counts = value
    if isinstance(counts, bytes):
        return json.dumps((height, width, counts.decode("utf-8")))

    rle = {"counts": counts, "size": [height, width]}
    rle = mask_util.frPyObjects(rle, height, width)
    return json.dumps((rle["size"][0], rle["size"][1], rle["counts"].decode("utf-8")))  # type: ignore<|MERGE_RESOLUTION|>--- conflicted
+++ resolved
@@ -16,14 +16,8 @@
     @type data: Dict @param data: A dictionary representing annotations,
     mapping annotation types to values.
 
-<<<<<<< HEAD
-def check_annotation(data: Dict) -> None:
-    """Throws an exception if the input data does not match the expected annotations
-    schema."""
-=======
     @rtype: NoneType @return: None
     """
->>>>>>> 9aa73d08
 
     if len(schema.keys()) != len(data.keys()) or set(schema.keys()) != set(data.keys()):
         raise Exception(
