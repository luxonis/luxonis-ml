import os
import os.path as osp
import shutil
import time
import json
import logging
from tqdm import tqdm
import numpy as np
import pandas as pd
import pyarrow as pa
import pyarrow.parquet as pq
from datetime import datetime
from typing import List, Dict, Tuple, Optional, Generator

import luxonis_ml.data.utils.data_utils as data_utils
from luxonis_ml.utils import LuxonisFileSystem, environ
from luxonis_ml.data.utils.parquet import ParquetFileManager
from .utils.constants import LDF_VERSION, LABEL_TYPES
from .utils.enums import BucketType, BucketStorage, MediaType, ImageType


class LuxonisComponent:
    """Abstraction for a piece of media within a source.

    Most commonly, this abstracts an image sensor.
    """

    def __init__(
        self,
        name: str,
        media_type: MediaType = MediaType.IMAGE,
        image_type: Optional[ImageType] = ImageType.COLOR,
    ) -> None:
        if media_type not in MediaType:
            raise Exception(f"{media_type.value} is not a valid MediaType")
        if image_type not in ImageType:
            raise Exception(f"{image_type.value} is not a valid ImageType")

        self.name = name
        self.media_type = media_type
        self.image_type = image_type

        if media_type == MediaType.IMAGE:
            self.image_type = image_type
        else:
            self.image_type = None


class LuxonisSource:
    """Abstracts the structure of a dataset and which components/media are
    included."""

    def __init__(
        self,
        name: str,
        components: Optional[List[LuxonisComponent]] = None,
        main_component: Optional[str] = None,
    ) -> None:
        self.name = name
        if components is None:
            components = [
                LuxonisComponent(name)
            ]  # basic source includes a single color image

        self.components = {component.name: component for component in components}

        if main_component is not None:
            self.main_component = main_component
        else:
            self.main_component = list(self.components.keys())[
                0
            ]  # make first component main component by default


class LuxonisDataset:
    """Luxonis Dataset Format (LDF).

    Used to define datasets in the Luxonis MLOps ecosystem
    """

    def __init__(
        self,
        dataset_name: Optional[str] = None,
        dataset_id: Optional[str] = None,
        team_id: Optional[str] = None,
        team_name: Optional[str] = None,
        bucket_type: BucketType = BucketType.INTERNAL,
        bucket_storage: BucketStorage = BucketStorage.LOCAL,
    ) -> None:
        """Initializes LDF.

        dataset_name:
            Name of the dataset
        team_id:
            Optional unique team identifier for the cloud
        team_name:
            Optional team name for the cloud
        dataset_id:
            Optional dataset ID unique identifier
        bucket_type:
            Whether to use external cloud buckets
        bucket_storage:
            Underlying bucket storage from local (no cloud), S3, or GCS
        """

        if dataset_name is not None and not isinstance(dataset_name, str):
            raise ValueError("`dataset_name` argument must be a string")

        if dataset_name is None and dataset_id is None:
            raise Exception(
                "Must provide either dataset_name or dataset_id when initializing LuxonisDataset"
            )

        self.base_path = environ.LUXONISML_BASE_PATH
        credentials_cache_file = osp.join(self.base_path, "credentials.json")
        if osp.exists(credentials_cache_file):
            with open(credentials_cache_file) as file:
                self.config = json.load(file)
        else:
            self.config = {}

        if team_id is None:
            team_id = self._get_config("LUXONISML_TEAM_ID")
        if team_name is None:
            team_name = self._get_config("LUXONISML_TEAM_NAME")

        self.bucket = self._get_config("LUXONISML_BUCKET")

        self.dataset_name = dataset_name
        self.dataset_id = dataset_id
        self.team_id = team_id
        self.team_name = team_name
        self.bucket_type = bucket_type
        self.bucket_storage = bucket_storage
        if not isinstance(self.bucket_type, BucketType):
            raise Exception("Must use a valid BucketType!")
        if not isinstance(self.bucket_storage, BucketStorage):
            raise Exception("Must use a valid BucketStorage!")

        if self.bucket_storage != BucketStorage.LOCAL and self.bucket is None:
            raise Exception("Must set LUXONISML_BUCKET environment variable!")

        self.online = self.team_id != "offline"

        self.datasets_cache_file = osp.join(self.base_path, "datasets.json")
        if osp.exists(self.datasets_cache_file):
            with open(self.datasets_cache_file) as file:
                self.datasets = json.load(file)
        else:
            self.datasets = {}

        if self.online:
            raise NotImplementedError()
        else:
            if self.dataset_name is None:
                raise Exception("Must provide a dataset_name for offline mode")
            if self.dataset_name in self.datasets:
                self.dataset_doc = self.datasets[self.dataset_name]

            else:
                self.source = LuxonisSource("default")
                self.datasets[self.dataset_name] = {
                    "source": self._source_to_document(self.source),
                    "ldf_version": LDF_VERSION,
                    "classes": {},
                    "skeletons": {},
                }
                self._write_datasets()

        self._init_path()

        if self.bucket_storage == BucketStorage.LOCAL:
            self.fs = LuxonisFileSystem(f"file://{self.path}")
        elif self.bucket_storage == BucketStorage.AZURE_BLOB:
            raise NotImplementedError
        else:
            self.tmp_dir = ".luxonis_tmp"
            self.fs = LuxonisFileSystem(self.path)

        self.logger = logging.getLogger(__name__)

    def __len__(self) -> int:
        """Returns the number of instances in the dataset."""

        if self.online:
            raise NotImplementedError
        else:
            df = self._load_df_offline()
            if df is not None:
                return len(set(df["instance_id"]))
            else:
                return 0

    def _write_datasets(self) -> None:
        with open(self.datasets_cache_file, "w") as file:
            json.dump(self.datasets, file, indent=4)

    def _component_to_document(self, component: LuxonisComponent) -> Dict:
        return {
            "name": component.name,
            "media_type": component.media_type.value,
            "image_type": component.image_type.value,
        }

    def _source_to_document(self, source: LuxonisSource) -> Dict:
        return {
            "name": source.name,
            "main_component": source.main_component,
            "components": [
                self._component_to_document(component)
                for component in source.components.values()
            ],
        }

    def _component_from_document(self, document: Dict) -> LuxonisComponent:
        if document["image_type"] is not None:
            return LuxonisComponent(
                name=document["name"],
                media_type=MediaType(document["media_type"]),
                image_type=ImageType(document["image_type"]),
            )
        else:
            return LuxonisComponent(
                name=document["name"], media_type=MediaType(document["media_type"])
            )

    def _source_from_document(self, document: Dict) -> LuxonisSource:
        return LuxonisSource(
            name=document["name"],
            main_component=document["main_component"],
            components=[
                self._component_from_document(component_doc)
                for component_doc in document["components"]
            ],
        )

    def _get_config(self, key: str) -> str:
        """Gets secret credentials from credentials file or ENV variables."""

        if key in self.config.keys():
            return self.config[key]
        else:
            if not hasattr(environ, key):
                raise Exception(f"Must set {key} in ENV variables")
            return getattr(environ, key)

    def _init_path(self) -> None:
        """Configures local path or bucket directory."""

        self.local_path = osp.join(
            self.base_path,
            "data",
            self.team_id,
            "datasets",
            self.dataset_name,
        )
        self.media_path = osp.join(self.local_path, "media")
        self.annotations_path = osp.join(self.local_path, "annotations")
        self.metadata_path = osp.join(self.local_path, "metadata")
        self.masks_path = osp.join(self.local_path, "masks")

        if self.bucket_storage == BucketStorage.LOCAL:
            self.path = self.local_path
            os.makedirs(self.path, exist_ok=True)
            os.makedirs(self.media_path, exist_ok=True)
            os.makedirs(self.annotations_path, exist_ok=True)
            os.makedirs(self.metadata_path, exist_ok=True)
        else:
            self.path = f"{self.bucket_storage.value}://{self.bucket}/{self.team_id}/datasets/{self.dataset_name}"

    def _load_df_offline(self, sync_mode: bool = False) -> Optional[pd.DataFrame]:
        dfs = []
        if self.bucket_storage == BucketStorage.LOCAL or sync_mode:
            annotations_path = self.annotations_path
        else:
            annotations_path = osp.join(self.tmp_dir, "annotations")
        for file in os.listdir(annotations_path):
            if osp.splitext(file)[1] == ".parquet":
                dfs.append(pd.read_parquet(osp.join(annotations_path, file)))
        if len(dfs):
            return pd.concat(dfs)
        else:
            return None

    def _try_instance_id(
        self, file: str, index: Optional[pd.DataFrame]
    ) -> Optional[str]:
        if index is None:
            return None

        if file in list(index["file"]):
            matched = index[index["file"] == file]
            if len(matched):
                return list(matched["instance_id"])[0]
        else:
            return None

    def _get_file_index(self) -> Optional[pd.DataFrame]:
        index = None
        if self.bucket_storage == BucketStorage.LOCAL:
            file_index_path = osp.join(self.metadata_path, "file_index.parquet")
        else:
            file_index_path = osp.join(self.tmp_dir, "file_index.parquet")
            try:
                self.fs.get_file("metadata/file_index.parquet", file_index_path)
            except Exception:
                pass
        if osp.exists(file_index_path):
            index = pd.read_parquet(file_index_path)
        return index

    def _write_index(
        self,
        index: Optional[pd.DataFrame],
        new_index: Dict,
        override_path: Optional[str] = None,
    ) -> None:
        if override_path:
            file_index_path = override_path
        else:
            file_index_path = osp.join(self.metadata_path, "file_index.parquet")
        df = pd.DataFrame(new_index)
        if index is not None:
            df = pd.concat([index, df])
        table = pa.Table.from_pandas(df)
        pq.write_table(table, file_index_path)

    def _start_time(self) -> None:
        self.t0 = time.time()

    def _end_time(self) -> None:
        self.t1 = time.time()
        self.logger.info(f"Took {self.t1 - self.t0} seconds")

    def _make_temp_dir(self) -> None:
        if osp.exists(self.tmp_dir):
            shutil.rmtree(self.tmp_dir)
        os.makedirs(self.tmp_dir, exist_ok=False)

    def _remove_temp_dir(self) -> None:
        shutil.rmtree(self.tmp_dir)

    def update_source(self, source: LuxonisSource) -> None:
        """Updates underlying source of the dataset with a new
        LuxonisSource."""

        if self.online:
            raise NotImplementedError()
        else:
            self.datasets[self.dataset_name]["source"] = self._source_to_document(
                source
            )
            self._write_datasets()
            self.source = source

    def set_classes(self, classes: List[str], task: Optional[str] = None) -> None:
        """Sets the names of classes for the dataset. This can be across all CV
        tasks or certain tasks.

        classes:
            List of class names to set
        task:
            Optionally specify the LabelType where these classes apply
        """

        if self.online:
            raise NotImplementedError()
        else:
            if task is not None:
                if task not in LABEL_TYPES:
                    raise Exception(f"Task {task} is not a supported task")
                self.datasets[self.dataset_name]["classes"][task] = classes
            else:
                for task in LABEL_TYPES:
                    self.datasets[self.dataset_name]["classes"][task] = classes
            self._write_datasets()

            if self.bucket_storage != BucketStorage.LOCAL:
                classes_json = self.datasets[self.dataset_name]["classes"]
                self._make_temp_dir()
                local_file = osp.join(self.tmp_dir, "classes.json")
                with open(local_file, "w") as file:
                    json.dump(classes_json, file, indent=4)
                self.fs.put_file(local_file, "metadata/classes.json")
                self._remove_temp_dir()

    # TODO: method to auto-set classes per-task using pandas

    def set_skeletons(self, skeletons: Dict[str, Dict]) -> None:
        """Sets the semantic structure of keypoint skeletons for the classes
        that use keypoints.

        skeletons: A dict mapping class name to keypoint "labels" and "edges" between keypoints.
            The length of the "labels" determines the official number of keypoints.
            The inclusion of "edges" is optional.
            e.g. {
                "person": {
                    "labels": ["right hand", "right shoulder", ...]
                    "edges" [[0,1],[4,5],...]
                }
            }
        """

        if self.online:
            raise NotImplementedError()
        else:
            self.datasets[self.dataset_name]["skeletons"] = skeletons
            self._write_datasets()

    def sync_from_cloud(self) -> None:
        """Downloads media from cloud bucket."""

        if self.bucket_storage == BucketStorage.LOCAL:
            self.logger.warning("This is a local dataset! Cannot sync")
        else:
            if not hasattr(self, "is_synced") or not self.is_synced:
                local_dir = osp.join(
                    self.base_path, "data", self.team_id, "datasets", self.dataset_name
                )
                if not osp.exists(local_dir):
                    os.makedirs(local_dir, exist_ok=True)

                protocol = self.bucket_storage.value
                bucket = self.bucket
                fs_path = f"{protocol}://{bucket}"
                remote_dir = fs_path.split(fs_path)[1]
                self.fs.get_dir(remote_dir=remote_dir, local_dir=local_dir)

                self.is_synced = True

    def get_classes(self, sync_mode: bool = False) -> Tuple[List[str], Dict]:
        """Gets overall classes in the dataset and classes according to CV
        task."""

        if self.online:
            raise NotImplementedError()
        else:
            classes = set()
            classes_by_task = {}
            if sync_mode:
                local_file = osp.join(self.metadata_path, "classes.json")
                self.fs.get_file("metadata/classes.json", local_file)
                with open(local_file) as file:
                    classes_json = json.load(file)
            else:
                classes_json = self.datasets[self.dataset_name]["classes"]
            for task in classes_json:
                task_classes = classes_json[task]
                if len(task_classes):
                    classes_by_task[task] = task_classes
                    for cls in task_classes:
                        classes.add(cls)
            classes = list(classes)
            classes.sort()

            return classes, classes_by_task

    def get_skeletons(self) -> Dict[str, Dict]:
        """Returns the dictionary defining the semantic skeleton for each class
        using keypoints."""

        if self.online:
            raise NotImplementedError()
        else:
            return self.datasets[self.dataset_name]["skeletons"]

    def delete_dataset(self) -> None:
        """Deletes all local files belonging to the dataset."""

        if self.online:
            raise NotImplementedError()
        else:
            del self.datasets[self.dataset_name]
            self._write_datasets()
            if self.bucket_storage == BucketStorage.LOCAL:
                shutil.rmtree(self.path)

    def add(self, generator: Generator, batch_size: int = 1000000) -> None:
        """Write annotations to parquet files.

        generator: A python generator that yields dictionaries of data
            with the key described by the ANNOTATIONS_SCHEMA but also listed below
            - file [str] : path to file on local disk or object storage
            - class [str]: string specifying the class name or label name
            - type [str] : the type of label or annotation
            - value [Union[str, list, int, float, bool]]: the actual annotation value
                For here are the expected structures for `value`.
                The function will check to ensure `value` matches this for each annotation type

                value (classification) [bool] : Marks whether the class is present or not
                    (e.g. True/False)
                value (box) [List[float]] : the normalized (0-1) x, y, w, and h of a bounding box
                    (e.g. [0.5, 0.4, 0.1, 0.2])
                value (polyline) [List[List[float]]] : an ordered list of [x, y] polyline points
                    (e.g. [[0.2, 0.3], [0.4, 0.5], ...])
                value (segmentation) [Tuple[int, int, List[int]]]: an RLE representation of (height, width, counts) based on the COCO convention
                value (keypoints) [List[List[float]]] : an ordered list of [x, y, visibility] keypoints for a keypoint skeleton instance
                    (e.g. [[0.2, 0.3, 2], [0.4, 0.5, 2], ...])
                value (array) [str]: path to a numpy .npy file
        batch_size: The number of annotations generated before processing.
            This can be set to a lower value to reduce memory usage.
        """

        def _add_process_batch(batch_data: List[Dict]) -> None:
            paths = list(set([data["file"] for data in batch_data]))
            self.logger.info("Generating UUIDs...")
            self._start_time()
            uuid_dict = self.fs.get_file_uuids(
                paths, local=True
            )  # TODO: support from bucket
            self._end_time()
            if self.bucket_storage != BucketStorage.LOCAL:
                self.logger.info("Uploading media...")
                # TODO: support from bucket (likely with a self.fs.copy_dir)
                self._start_time()
                self.fs.put_dir(
                    local_paths=paths, remote_dir="media", uuid_dict=uuid_dict
                )
                self._end_time()

            array_paths = list(
                set([data["value"] for data in batch_data if data["type"] == "array"])
            )
            if len(array_paths):
                self.logger.info("Checking arrays...")
                self._start_time()
                data_utils.check_arrays(array_paths)
                self._end_time()
                self.logger.info("Generating array UUIDs...")
                self._start_time()
                array_uuid_dict = self.fs.get_file_uuids(
                    array_paths, local=True
                )  # TODO: support from bucket
                self._end_time()
                if self.bucket_storage != BucketStorage.LOCAL:
                    self.logger.info("Uploading arrays...")
                    # TODO: support from bucket (likely with a self.fs.copy_dir)
                    self._start_time()
                    mask_upload_dict = self.fs.put_dir(
                        local_paths=array_paths,
                        remote_dir="arrays",
                        uuid_dict=array_uuid_dict,
                    )
                    self._end_time()
                self.logger.info("Finalizing paths...")
                for data in tqdm(batch_data):
                    if data["type"] == "array":
                        if self.bucket_storage != BucketStorage.LOCAL:
                            remote_path = mask_upload_dict[data["value"]]
                            remote_path = f"{self.fs.protocol}://{osp.join(self.fs.path, remote_path)}"
                            data["value"] = remote_path
                        else:
                            data["value"] = osp.abspath(data["value"])

            self.logger.info("Saving annotations...")
            self._start_time()
            for data in tqdm(batch_data):
                filepath = data["file"]
                file = osp.basename(filepath)
                instance_id = uuid_dict[filepath]
                matched_id = self._try_instance_id(file, index)
                if matched_id is not None:
                    if matched_id != instance_id:
                        # TODO: not sure if this should be an exception or how we should really handle it
                        raise Exception(
                            f"{filepath} uses a duplicate filename corresponding to different media! Please rename this file."
                        )
                        # TODO: we may also want to check for duplicate instance_ids to get a one-to-one relationship
                elif instance_id not in new_index["instance_id"]:
                    new_index["instance_id"].append(instance_id)
                    new_index["file"].append(file)
                    new_index["original_filepath"].append(osp.abspath(filepath))

                data_utils.check_annotation(data)
                data["instance_id"] = instance_id
                data["file"] = file
                data["value_type"] = type(data["value"]).__name__
                if data["type"] == "segmentation":  # handles RLE
                    data["value"] = data_utils.transform_segmentation_value(
                        data["value"]
                    )
                if isinstance(data["value"], (list, tuple)):
                    data["value"] = json.dumps(data["value"])  # convert lists to string
                else:
                    data["value"] = str(data["value"])
                data["created_at"] = datetime.utcnow()

                self.pfm.write(data)
            self._end_time()

        if self.online:
            raise NotImplementedError()
        else:
            if self.bucket_storage == BucketStorage.LOCAL:
                self.pfm = ParquetFileManager(self.annotations_path)
            else:
                self._make_temp_dir()
                annotations_dir = osp.join(self.tmp_dir, "annotations")
                os.makedirs(annotations_dir, exist_ok=True)
                self.pfm = ParquetFileManager(annotations_dir)

            index = self._get_file_index()
            new_index = {"instance_id": [], "file": [], "original_filepath": []}

            batch_data = []

            for i, data in enumerate(generator()):
                batch_data.append(data)
                if (i + 1) % batch_size == 0:
                    _add_process_batch(batch_data)
                    batch_data = []

            _add_process_batch(batch_data)

            self.pfm.close()

            if self.bucket_storage == BucketStorage.LOCAL:
                self._write_index(index, new_index)
            else:
                file_index_path = osp.join(".luxonis_tmp", "file_index.parquet")
                self._write_index(index, new_index, override_path=file_index_path)
                self.fs.put_dir(annotations_dir, "annotations")
                self.fs.put_file(file_index_path, "metadata/file_index.parquet")
                self._remove_temp_dir()

    def make_splits(
        self, ratios: List[float] = [0.8, 0.1, 0.1], definitions: Optional[Dict] = None
    ) -> None:
        """Saves a splits.json file that specified the train/val/test split.
        For use in OFFLINE mode only.

        ratios [List[float]] : Length 3 list of train/val/test ratios in that order used for a random split.
            If no definitions are provided, this is used to generate a random split.
        definitions [Optional[Dict]] : Dictionary specifying split keys to lists of filepath values.
            Note that this assumes unique filenames
            (e.g. {"train": ["/path/to/cat.jpg", "/path/to/dog.jpg"], "val": [...], "test": [...]}).
            Only overrides splits that are present in the dictionary.
        """
        if self.online:
            raise NotImplementedError()
        else:
            new_splits = {"train": {}, "val": {}, "test": {}}
            splits_to_update = []

            if definitions is None:  # random split
                if self.bucket_storage != BucketStorage.LOCAL:
                    self._make_temp_dir()
                    self.fs.get_dir(
                        "annotations", osp.join(self.tmp_dir, "annotations")
                    )

                df = self._load_df_offline()
                ids = list(set(df["instance_id"]))
                np.random.shuffle(ids)
                N = len(ids)
                b1 = round(N * ratios[0])
                b2 = round(N * ratios[0]) + round(N * ratios[1])
                new_splits["train"] = ids[:b1]
                new_splits["val"] = ids[b1:b2]
                new_splits["test"] = ids[b2:]
                splits_to_update = ["train", "val", "test"]
            else:  # provided split
                index = self._get_file_index()
                if index is None:
                    raise Exception("File index not found")
                for split in "train", "val", "test":
                    if split not in definitions:
                        continue
                    splits_to_update.append(split)
                    files = definitions[split]
                    if not isinstance(files, list):
                        raise Exception("Must provide splits as a list of str")
                    files = [osp.basename(file) for file in files]
                    ids = [self._try_instance_id(file, index) for file in files]
                    new_splits[split] = ids

            if self.bucket_storage == BucketStorage.LOCAL:
<<<<<<< HEAD
                splits_path = os.path.join(self.metadata_path, "splits.json")
                if os.path.exists(splits_path):
                    with open(splits_path, "r") as file:
                        splits = json.load(file)
                    for split in splits_to_update:
                        splits[split] = new_splits[split]
                else:
                    splits = new_splits
                with open(os.path.join(self.metadata_path, "splits.json"), "w") as file:
                    json.dump(splits, file, indent=4)
            else:
                remote_path = "metadata/splits.json"
                local_path = os.path.join(self.tmp_dir, "splits.json")
                if self.fs.file_exists(remote_path):
                    self.fs.get_file(remote_path, local_path)
                    with open(splits_path, "r") as file:
                        splits = json.load(file)
                    for split in splits_to_update:
                        splits[split] = new_splits[split]
                else:
                    splits = new_splits
                with open(local_path, "w") as file:
=======
                with open(osp.join(self.metadata_path, "splits.json"), "w") as file:
                    json.dump(splits, file, indent=4)
            else:
                local_file = osp.join(self.tmp_dir, "splits.json")
                with open(local_file, "w") as file:
>>>>>>> 51f3acf5
                    json.dump(splits, file, indent=4)
                self.fs.put_file(local_path, "metadata/splits.json")
                self._remove_temp_dir()

    @staticmethod
    def exists(dataset_name: str) -> bool:
        """Returns whether the dataset under a given name exists.

        For offline mode only
        """

        base_path = environ.LUXONISML_BASE_PATH
        datasets_cache_file = osp.join(base_path, "datasets.json")
        if osp.exists(datasets_cache_file):
            with open(datasets_cache_file) as file:
                datasets = json.load(file)
        else:
            datasets = {}

        if dataset_name in datasets:
            return True
        else:
            return False<|MERGE_RESOLUTION|>--- conflicted
+++ resolved
@@ -675,7 +675,6 @@
                     new_splits[split] = ids
 
             if self.bucket_storage == BucketStorage.LOCAL:
-<<<<<<< HEAD
                 splits_path = os.path.join(self.metadata_path, "splits.json")
                 if os.path.exists(splits_path):
                     with open(splits_path, "r") as file:
@@ -698,13 +697,6 @@
                 else:
                     splits = new_splits
                 with open(local_path, "w") as file:
-=======
-                with open(osp.join(self.metadata_path, "splits.json"), "w") as file:
-                    json.dump(splits, file, indent=4)
-            else:
-                local_file = osp.join(self.tmp_dir, "splits.json")
-                with open(local_file, "w") as file:
->>>>>>> 51f3acf5
                     json.dump(splits, file, indent=4)
                 self.fs.put_file(local_path, "metadata/splits.json")
                 self._remove_temp_dir()
