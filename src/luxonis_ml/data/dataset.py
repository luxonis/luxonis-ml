import os
import shutil
import time
from pathlib import Path
import json
from tqdm import tqdm
import numpy as np
import pandas as pd
import pyarrow as pa
import pyarrow.parquet as pq
from datetime import datetime
from typing import List, Dict, Tuple, Optional, Generator

import luxonis_ml.data.utils.data_utils as data_utils
from luxonis_ml.utils import LuxonisFileSystem, environ
from luxonis_ml.data.utils.parquet import ParquetFileManager
from .utils.constants import LDF_VERSION, LABEL_TYPES
from .utils.enums import BucketType, BucketStorage, MediaType, ImageType


class LuxonisComponent:
    """Abstraction for a piece of media within a source.
    Most commonly, this abstracts an image sensor."""

    def __init__(
        self,
        name: str,
        media_type: MediaType = MediaType.IMAGE,
        image_type: Optional[ImageType] = ImageType.COLOR,
    ) -> None:
        if media_type not in MediaType:
            raise Exception(f"{media_type.value} is not a valid MediaType")
        if image_type not in ImageType:
            raise Exception(f"{image_type.value} is not a valid ImageType")

        self.name = name
        self.media_type = media_type
        self.image_type = image_type

        if media_type == MediaType.IMAGE:
            self.image_type = image_type
        else:
            self.image_type = None


class LuxonisSource:
    """Abstracts the structure of a dataset and which components/media are included"""

    def __init__(
        self,
        name: str,
        components: Optional[List[LuxonisComponent]] = None,
        main_component: Optional[str] = None,
    ) -> None:
        self.name = name
        if components is None:
            components = [
                LuxonisComponent(name)
            ]  # basic source includes a single color image

        self.components = {component.name: component for component in components}

        if main_component is not None:
            self.main_component = main_component
        else:
            self.main_component = list(self.components.keys())[
                0
            ]  # make first component main component by default


class LuxonisDataset:
    """Luxonis Dataset Format (LDF). Used to define datasets in the Luxonis MLOps ecosystem"""

    def __init__(
        self,
        dataset_name: Optional[str] = None,
        dataset_id: Optional[str] = None,
        team_id: Optional[str] = None,
        team_name: Optional[str] = None,
        bucket_type: BucketType = BucketType.INTERNAL,
        bucket_storage: BucketStorage = BucketStorage.LOCAL,
    ) -> None:
        """
        Initializes LDF

        dataset_name:
            Name of the dataset
        team_id:
            Optional unique team identifier for the cloud
        team_name:
            Optional team name for the cloud
        dataset_id:
            Optional dataset ID unique identifier
        bucket_type:
            Whether to use external cloud buckets
        bucket_storage:
            Underlying bucket storage from local (no cloud), S3, or GCS
        """

        if dataset_name is None and dataset_id is None:
            raise Exception(
                "Must provide either dataset_name or dataset_id when initializing LuxonisDataset"
            )

<<<<<<< HEAD
        self.base_path = os.getenv(
            "LUXONISML_BASE_PATH", str(Path.home() / "luxonis_ml")
        )
        if not os.path.exists(self.base_path):
            os.makedirs(self.base_path, exist_ok=True)

=======
        self.base_path = environ.LUXONISML_BASE_PATH
>>>>>>> 54b6359a
        credentials_cache_file = str(Path(self.base_path) / "credentials.json")
        if os.path.exists(credentials_cache_file):
            with open(credentials_cache_file) as file:
                self.config = json.load(file)
        else:
            self.config = {}

        if team_id is None:
            team_id = self._get_config("LUXONISML_TEAM_ID")
        if team_name is None:
            team_name = self._get_config("LUXONISML_TEAM_NAME")

        self.bucket = self._get_config("LUXONISML_BUCKET")

        self.dataset_name = dataset_name
        self.dataset_id = dataset_id
        self.team_id = team_id
        self.team_name = team_name
        self.bucket_type = bucket_type
        self.bucket_storage = bucket_storage
        if not isinstance(self.bucket_type, BucketType):
            raise Exception("Must use a valid BucketType!")
        if not isinstance(self.bucket_storage, BucketStorage):
            raise Exception("Must use a valid BucketStorage!")

        if self.bucket_storage != BucketStorage.LOCAL and self.bucket is None:
            raise Exception("Must set LUXONISML_BUCKET environment variable!")

        self.online = self.team_id != "offline"

        self.datasets_cache_file = str(Path(self.base_path) / "datasets.json")
        if os.path.exists(self.datasets_cache_file):
            with open(self.datasets_cache_file) as file:
                self.datasets = json.load(file)
        else:
            self.datasets = {}

        if self.online:
            raise NotImplementedError()
        else:
            if self.dataset_name is None:
                raise Exception("Must provide a dataset_name for offline mode")
            if self.dataset_name in self.datasets:
                self.dataset_doc = self.datasets[self.dataset_name]

            else:
                self.source = LuxonisSource("default")
                self.datasets[self.dataset_name] = {
                    "source": self._source_to_document(self.source),
                    "ldf_version": LDF_VERSION,
                    "classes": {},
                    "skeletons": {},
                }
                self._write_datasets()

        self._init_path()

        if self.bucket_storage == BucketStorage.LOCAL:
            self.fs = LuxonisFileSystem(f"file://{self.path}")
        elif self.bucket_storage == BucketStorage.AZURE_BLOB:
            raise NotImplementedError
        else:
            self.tmp_dir = ".luxonis_tmp"
            self.fs = LuxonisFileSystem(self.path)

    def __len__(self) -> int:
        """Returns the number of instances in the dataset"""

        if self.online:
            raise NotImplementedError
        else:
            df = self._load_df_offline()
            if df is not None:
                return len(set(df["instance_id"]))
            else:
                return 0

    def _write_datasets(self) -> None:
        with open(self.datasets_cache_file, "w") as file:
            json.dump(self.datasets, file, indent=4)

    def _component_to_document(self, component: LuxonisComponent) -> Dict:
        return {
            "name": component.name,
            "media_type": component.media_type.value,
            "image_type": component.image_type.value,
        }

    def _source_to_document(self, source: LuxonisSource) -> Dict:
        return {
            "name": source.name,
            "main_component": source.main_component,
            "components": [
                self._component_to_document(component)
                for component in source.components.values()
            ],
        }

    def _component_from_document(self, document: Dict) -> LuxonisComponent:
        if document["image_type"] is not None:
            return LuxonisComponent(
                name=document["name"],
                media_type=MediaType(document["media_type"]),
                image_type=ImageType(document["image_type"]),
            )
        else:
            return LuxonisComponent(
                name=document["name"], media_type=MediaType(document["media_type"])
            )

    def _source_from_document(self, document: Dict) -> LuxonisSource:
        return LuxonisSource(
            name=document["name"],
            main_component=document["main_component"],
            components=[
                self._component_from_document(component_doc)
                for component_doc in document["components"]
            ],
        )

    def _get_config(self, key: str) -> str:
        """Gets secret credentials from credentials file or ENV variables"""

        if key in self.config.keys():
            return self.config[key]
        else:
            if not hasattr(environ, key):
                raise Exception(f"Must set {key} in ENV variables")
            return getattr(environ, key)

    def _init_path(self) -> None:
        """Configures local path or bucket directory"""

        self.local_path = str(
            Path(self.base_path)
            / "data"
            / self.team_id
            / "datasets"
            / self.dataset_name
        )
        self.media_path = os.path.join(self.local_path, "media")
        self.annotations_path = os.path.join(self.local_path, "annotations")
        self.metadata_path = os.path.join(self.local_path, "metadata")

        if self.bucket_storage == BucketStorage.LOCAL:
            self.path = self.local_path
            os.makedirs(self.path, exist_ok=True)
            os.makedirs(self.media_path, exist_ok=True)
            os.makedirs(self.annotations_path, exist_ok=True)
            os.makedirs(self.metadata_path, exist_ok=True)
        else:
            self.path = f"{self.bucket_storage.value}://{self.bucket}/{self.team_id}/datasets/{self.dataset_name}"

    def _load_df_offline(self, sync_mode: bool = False) -> Optional[pd.DataFrame]:
        dfs = []
        if self.bucket_storage == BucketStorage.LOCAL or sync_mode:
            annotations_path = self.annotations_path
        else:
            annotations_path = os.path.join(self.tmp_dir, "annotations")
        for file in os.listdir(annotations_path):
            if os.path.splitext(file)[1] == ".parquet":
                dfs.append(pd.read_parquet(os.path.join(annotations_path, file)))
        if len(dfs):
            return pd.concat(dfs)
        else:
            return None

    def _try_instance_id(
        self, file: str, index: Optional[pd.DataFrame]
    ) -> Optional[str]:
        if index is None:
            return None

        if file in list(index["file"]):
            matched = index[index["file"] == file]
            if len(matched):
                return list(matched["instance_id"])[0]
        else:
            return None

    def _get_file_index(self) -> Optional[pd.DataFrame]:
        index = None
        if self.bucket_storage == BucketStorage.LOCAL:
            file_index_path = os.path.join(self.metadata_path, "file_index.parquet")
        else:
            file_index_path = os.path.join(self.tmp_dir, "file_index.parquet")
            try:
                self.fs.get_file("metadata/file_index.parquet", file_index_path)
            except Exception:
                pass
        if os.path.exists(file_index_path):
            index = pd.read_parquet(file_index_path)
        return index

    def _write_index(
        self,
        index: Optional[pd.DataFrame],
        new_index: Dict,
        override_path: Optional[str] = None,
    ) -> None:
        if override_path:
            file_index_path = override_path
        else:
            file_index_path = os.path.join(self.metadata_path, "file_index.parquet")
        df = pd.DataFrame(new_index)
        if index is not None:
            df = pd.concat([index, df])
        table = pa.Table.from_pandas(df)
        pq.write_table(table, file_index_path)

    def _start_time(self) -> None:
        self.t0 = time.time()

    def _end_time(self) -> None:
        self.t1 = time.time()
        print(f"Took {self.t1 - self.t0} seconds")

    def _make_temp_dir(self) -> None:
        os.makedirs(self.tmp_dir, exist_ok=True)

    def _remove_temp_dir(self) -> None:
        shutil.rmtree(self.tmp_dir)

    def update_source(self, source: LuxonisSource) -> None:
        """
        Updates underlying source of the dataset with a new LuxonisSource
        """

        if self.online:
            raise NotImplementedError()
        else:
            self.datasets[self.dataset_name]["source"] = self._source_to_document(
                source
            )
            self._write_datasets()
            self.source = source

    def set_classes(self, classes: List[str], task: Optional[str] = None) -> None:
        """
        Sets the names of classes for the dataset. This can be across all CV tasks or certain tasks

        classes:
            List of class names to set
        task:
            Optionally specify the LabelType where these classes apply
        """

        if self.online:
            raise NotImplementedError()
        else:
            if task is not None:
                if task not in LABEL_TYPES:
                    raise Exception(f"Task {task} is not a supported task")
                self.datasets[self.dataset_name]["classes"][task] = classes
            else:
                for task in LABEL_TYPES:
                    self.datasets[self.dataset_name]["classes"][task] = classes
            self._write_datasets()

            if self.bucket_storage != BucketStorage.LOCAL:
                classes_json = self.datasets[self.dataset_name]["classes"]
                self._make_temp_dir()
                local_file = os.path.join(self.tmp_dir, "classes.json")
                with open(local_file, "w") as file:
                    json.dump(classes_json, file, indent=4)
                self.fs.put_file(local_file, "metadata/classes.json")
                self._remove_temp_dir()

    # TODO: method to auto-set classes per-task using pandas

    def set_skeletons(self, skeletons: Dict[str, Dict]) -> None:
        """
        Sets the semantic structure of keypoint skeletons for the classes that use keypoints

        skeletons: A dict mapping class name to keypoint "labels" and "edges" between keypoints.
            The length of the "labels" determines the official number of keypoints.
            The inclusion of "edges" is optional.
            e.g. {
                "person": {
                    "labels": ["right hand", "right shoulder", ...]
                    "edges" [[0,1],[4,5],...]
                }
            }
        """

        if self.online:
            raise NotImplementedError()
        else:
            self.datasets[self.dataset_name]["skeletons"] = skeletons
            self._write_datasets()

    def sync_from_cloud(self) -> None:
        """Downloads media from cloud bucket"""

        if self.bucket_storage == BucketStorage.LOCAL:
            self.logger.warning("This is a local dataset! Cannot sync")
        else:
            if not hasattr(self, "is_synced") or not self.is_synced:
                local_dir = os.path.join(
                    self.base_path, "data", self.team_id, "datasets", self.dataset_name
                )
                if not os.path.exists(local_dir):
                    os.makedirs(local_dir, exist_ok=True)

                protocol = self.bucket_storage.value
                bucket = self.bucket
                fs_path = f"{protocol}://{bucket}"
                remote_dir = fs_path.split(fs_path)[1]
                self.fs.get_dir(remote_dir=remote_dir, local_dir=local_dir)

                self.is_synced = True

    def get_classes(self, sync_mode: bool = False) -> Tuple[List[str], Dict]:
        """Gets overall classes in the dataset and classes according to CV task"""

        if self.online:
            raise NotImplementedError()
        else:
            classes = set()
            classes_by_task = {}
            if sync_mode:
                local_file = os.path.join(self.metadata_path, "classes.json")
                self.fs.get_file("metadata/classes.json", local_file)
                with open(local_file) as file:
                    classes_json = json.load(file)
            else:
                classes_json = self.datasets[self.dataset_name]["classes"]
            for task in classes_json:
                task_classes = classes_json[task]
                if len(task_classes):
                    classes_by_task[task] = task_classes
                    for cls in task_classes:
                        classes.add(cls)
            classes = list(classes)
            classes.sort()

            return classes, classes_by_task

    def get_skeletons(self) -> Dict[str, Dict]:
        """Returns the dictionary defining the semantic skeleton for each class using keypoints"""

        if self.online:
            raise NotImplementedError()
        else:
            return self.datasets[self.dataset_name]["skeletons"]

    def delete_dataset(self) -> None:
        """Deletes all local files belonging to the dataset"""

        if self.online:
            raise NotImplementedError()
        else:
            del self.datasets[self.dataset_name]
            self._write_datasets()
            if self.bucket_storage == BucketStorage.LOCAL:
                shutil.rmtree(self.path)

    def add(self, generator: Generator, batch_size: int = 1000000) -> None:
        """
        Write annotations to parquet files.

        generator: A python generator that yields dictionaries of data
            with the key described by the ANNOTATIONS_SCHEMA but also listed below
            - file [str] : path to file on local disk or object storage
            - class [str]: string specifying the class name or label name
            - type [str] : the type of label or annotation
            - value [Union[str, list, int, float, bool]]: the actual annotation value
                For here are the expected structures for `value`.
                The function will check to ensure `value` matches this for each annotation type

                value (classification) [bool] : Marks whether the class is present or not
                    (e.g. True/False)
                value (box) [List[float]] : the normalized (0-1) x, y, w, and h of a bounding box
                    (e.g. [0.5, 0.4, 0.1, 0.2])
                value (polyline) [List[List[float]]] : an ordered list of [x, y] polyline points
                    (e.g. [[0.2, 0.3], [0.4, 0.5], ...])
                value (keypoints) [List[List[float]]] : an ordered list of [x, y, visibility] keypoints for a keypoint skeleton instance
                    (e.g. [[0.2, 0.3, 2], [0.4, 0.5, 2], ...])
        batch_size: The number of annotations generated before processing.
            This can be set to a lower value to reduce memory usage.
        """

        def _add_process_batch():
            paths = list(set([data["file"] for data in batch_data]))
            print("Generating UUIDs...")
            self._start_time()
            uuid_dict = self.fs.get_file_uuids(
                paths, local=True
            )  # TODO: support from bucket
            self._end_time()
            if self.bucket_storage != BucketStorage.LOCAL:
                print("Uploading media...")
                # TODO: support from bucket (likely with a self.fs.copy_dir)
                self._start_time()
                self.fs.put_dir(
                    local_paths=paths, remote_dir="media", uuid_dict=uuid_dict
                )
                self._end_time()

            print("Saving annotations...")
            self._start_time()
            for data in tqdm(batch_data):
                filepath = data["file"]
                file = os.path.basename(filepath)
                instance_id = uuid_dict[filepath]
                matched_id = self._try_instance_id(file, index)
                if matched_id is not None:
                    if matched_id != instance_id:
                        # TODO: not sure if this should be an exception or how we should really handle it
                        raise Exception(
                            f"{filepath} uses a duplicate filename corresponding to different media! Please rename this file."
                        )
                        # TODO: we may also want to check for duplicate instance_ids to get a one-to-one relationship
                elif instance_id not in new_index["instance_id"]:
                    new_index["instance_id"].append(instance_id)
                    new_index["file"].append(file)
                    new_index["original_filepath"].append(os.path.abspath(filepath))

                data_utils.check_annotation(data)
                data["instance_id"] = instance_id
                data["file"] = file
                data["value_type"] = type(data["value"]).__name__
                if isinstance(data["value"], list):
                    data["value"] = json.dumps(data["value"])  # convert lists to string
                else:
                    data["value"] = str(data["value"])
                data["created_at"] = datetime.utcnow()

                self.pfm.write(data)
            self._end_time()

        if self.online:
            raise NotImplementedError()
        else:
            if self.bucket_storage == BucketStorage.LOCAL:
                self.pfm = ParquetFileManager(self.annotations_path)
            else:
                self._make_temp_dir()
                annotations_dir = os.path.join(self.tmp_dir, "annotations")
                os.makedirs(annotations_dir, exist_ok=True)
                self.pfm = ParquetFileManager(annotations_dir)

            index = self._get_file_index()
            new_index = {"instance_id": [], "file": [], "original_filepath": []}

            batch_data = []

            for i, data in enumerate(generator()):
                batch_data.append(data)
                if (i + 1) % batch_size == 0:
                    _add_process_batch()
                    batch_data = []

            _add_process_batch()

            self.pfm.close()

            if self.bucket_storage == BucketStorage.LOCAL:
                self._write_index(index, new_index)
            else:
                file_index_path = os.path.join(".luxonis_tmp", "file_index.parquet")
                self._write_index(index, new_index, override_path=file_index_path)
                self.fs.put_dir(annotations_dir, "annotations")
                self.fs.put_file(file_index_path, "metadata/file_index.parquet")
                self._remove_temp_dir()

    def make_splits(
        self, ratios: List[float] = [0.8, 0.1, 0.1], definitions: Optional[Dict] = None
    ) -> None:
        """
        Saves a splits.json file that specified the train/val/test split.
        For use in OFFLINE mode only.

        ratios [List[float]] : length 3 list of train/val/test ratios in that order used for a random split.
            If no definitions are provided, this is used to generate a random split.
        definitions [Optional[Dict]] : dictionary specifying split keys to lists of filepath values.
            Note that this assumes unique filenames
            (e.g. {"train": ["/path/to/cat.jpg", "/path/to/dog.jpg"], "val": [...], "test": [...]})

        WARNING: this will overwrite any previously saved splits.
        """

        if self.online:
            raise NotImplementedError()
        else:
            splits = {}

            if definitions is None:  # random split
                if self.bucket_storage != BucketStorage.LOCAL:
                    self._make_temp_dir()
                    self.fs.get_dir(
                        "annotations", os.path.join(self.tmp_dir, "annotations")
                    )

                df = self._load_df_offline()
                ids = list(set(df["instance_id"]))
                np.random.shuffle(ids)
                N = len(ids)
                b1 = round(N * ratios[0])
                b2 = round(N * ratios[0]) + round(N * ratios[1])
                splits["train"] = ids[:b1]
                splits["val"] = ids[b1:b2]
                splits["test"] = ids[b2:]
            else:  # provided split
                index = self._get_file_index()
                if index is None:
                    raise Exception("File index not found")
                if set(definitions.keys()) != {"train", "val", "test"}:
                    raise Exception(
                        "Must specify train, val, and test and those keys only"
                    )
                for split in "train", "val", "test":
                    files = definitions[split]
                    if not isinstance(files, list):
                        raise Exception("Must provide splits as a list of str")
                    files = [os.path.basename(file) for file in files]
                    ids = [self._try_instance_id(file, index) for file in files]
                    splits[split] = ids

            if self.bucket_storage == BucketStorage.LOCAL:
                with open(os.path.join(self.metadata_path, "splits.json"), "w") as file:
                    json.dump(splits, file, indent=4)
            else:
                local_file = os.path.join(self.tmp_dir, "splits.json")
                with open(local_file, "w") as file:
                    json.dump(splits, file, indent=4)
                self.fs.put_file(local_file, "metadata/splits.json")
                self._remove_temp_dir()

    @staticmethod
    def exists(dataset_name: str) -> bool:
        """Returns whether the dataset under a given name exists. For offline mode only"""

        base_path = environ.LUXONISML_BASE_PATH
        datasets_cache_file = str(Path(base_path) / "datasets.json")
        if os.path.exists(datasets_cache_file):
            with open(datasets_cache_file) as file:
                datasets = json.load(file)
        else:
            datasets = {}

        if dataset_name in datasets:
            return True
        else:
            return False<|MERGE_RESOLUTION|>--- conflicted
+++ resolved
@@ -102,16 +102,7 @@
                 "Must provide either dataset_name or dataset_id when initializing LuxonisDataset"
             )
 
-<<<<<<< HEAD
-        self.base_path = os.getenv(
-            "LUXONISML_BASE_PATH", str(Path.home() / "luxonis_ml")
-        )
-        if not os.path.exists(self.base_path):
-            os.makedirs(self.base_path, exist_ok=True)
-
-=======
         self.base_path = environ.LUXONISML_BASE_PATH
->>>>>>> 54b6359a
         credentials_cache_file = str(Path(self.base_path) / "credentials.json")
         if os.path.exists(credentials_cache_file):
             with open(credentials_cache_file) as file:
