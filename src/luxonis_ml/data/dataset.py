--- conflicted
+++ resolved
@@ -662,17 +662,17 @@
                     additions[i][heatmap_component]['filepath'] = add_heatmaps[heatmap_component]
 
         if self.bucket_type == 'aws' and not from_bucket:
-<<<<<<< HEAD
-=======
-
->>>>>>> 556f3ccc
-            sync_to_s3(
-                bucket=self.bucket,
-                s3_dir=os.path.join(self.team_id, "datasets", self.dataset_id),
-                local_dir=local_cache,
-                endpoint_url=self._get_credentials('AWS_S3_ENDPOINT_URL')
-            )
-
+            print("Syncing to S3 bucket...")
+            cmd = f"aws s3 sync {local_cache} \
+                    s3://{self.bucket}/{self.team_id}/datasets/{self.dataset_id} \
+                    --endpoint-url={self._get_credentials('AWS_S3_ENDPOINT_URL')}"
+            process = subprocess.Popen(cmd, stdout=subprocess.PIPE, stderr=subprocess.PIPE, shell=True)
+            while True:
+                output = process.stdout.readline()
+                if output == b'' and process.poll() is not None:
+                    break
+                if output:
+                    print(output.strip().decode())
 
         if self.bucket_type != 'local':
             shutil.rmtree(local_cache)
