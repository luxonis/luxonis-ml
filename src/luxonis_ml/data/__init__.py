--- conflicted
+++ resolved
@@ -1,5 +1,3 @@
-<<<<<<< HEAD
-=======
 from ..guard_extras import guard_missing_extra
 
 with guard_missing_extra("data"):
@@ -33,5 +31,4 @@
     "LDFTransactionType",
     "BucketType",
     "BucketStorage",
-]
->>>>>>> 40f4b36e
+]