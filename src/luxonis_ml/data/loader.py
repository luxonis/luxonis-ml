import cv2
from PIL import Image, ImageDraw
import numpy as np
import random
import warnings
import os
import glob
import json
<<<<<<< HEAD
import logging
=======
import pandas as pd
>>>>>>> eb08fac8
from abc import ABC, abstractmethod
from typing import Optional, Tuple, Dict
from pathlib import Path
import pycocotools.mask as mask_util
from luxonis_ml.enums import LabelType
from luxonis_ml.utils import LuxonisFileSystem
from .utils.enums import BucketStorage


Labels = Dict[LabelType, np.ndarray]
LuxonisLoaderOutput = Tuple[np.ndarray, Labels]


class BaseLoader(ABC):
    """Base abstract loader class that enforces LuxonisLoaderOutput output label structure."""

    @abstractmethod
    def __len__(self) -> int:
        """Returns length of the dataset"""
        pass

    @abstractmethod
    def __getitem__(self, idx: int) -> LuxonisLoaderOutput:
        """Loads sample from dataset

        Args:
            idx (int): Sample index

        Returns:
            LuxonisLoaderOutput: Sample's data in LuxonisLoaderOutput format
        """
        pass


class LuxonisLoader(BaseLoader):
    def __init__(
        self,
        dataset: "luxonis_ml.data.LuxonisDataset",
        view: str = "train",
        stream: bool = False,
        augmentations: Optional["luxonis_ml.loader.Augmentations"] = None,
    ) -> None:
        """LuxonisLoader used for loading LuxonisDataset

        Args:
            dataset (luxonis_ml.data.LuxonisDataset): LuxonisDataset to use
            view (str, optional): View of the dataset. Defaults to "train".
            stream (bool, optional): Flag for data streaming. Defaults to False.
            augmentations (Optional[luxonis_ml.loader.Augmentations], optional): Augmentation class that performs augmentations. Defaults to None.
        """

        self.logger = logging.getLogger(__name__)

        self.dataset = dataset
        self.stream = stream
        self.sync_mode = (
            self.dataset.bucket_storage != BucketStorage.LOCAL and not self.stream
        )

        if self.sync_mode:
            self.logger.info("Syncing from cloud...")
            self.dataset.sync_from_cloud()

        if self.dataset.bucket_storage == BucketStorage.LOCAL or not self.stream:
            self.file_index = self.dataset._get_file_index()
            if self.file_index is None:
                raise Exception("Cannot find file index")
        else:
            raise NotImplementedError(
                "Streaming for remote bucket storage not implemented yet"
            )

        self.view = view

        self.classes, self.classes_by_task = self.dataset.get_classes(
            sync_mode=self.sync_mode
        )
        self.nc = len(self.classes)
        self.ns = len(self.classes_by_task[LabelType.SEGMENTATION])
        self.nk = {
            cls: len(skeleton["labels"])
            for cls, skeleton in self.dataset.get_skeletons().items()
        }
        if len(list(self.nk.values())):
            self.max_nk = max(list(self.nk.values()))
        else:
            self.max_nk = 0
        self.augmentations = augmentations

        if self.dataset.online:
            raise NotImplementedError

        if self.view in ["train", "val", "test"]:
            splits_path = os.path.join(dataset.metadata_path, "splits.json")
            if not os.path.exists(splits_path):
                raise Exception(
                    "Cannot find splits! Ensure you call dataset.make_splits()"
                )
            with open(splits_path, "r") as file:
                splits = json.load(file)
            self.instances = splits[self.view]
        else:
            raise NotImplementedError

        self.df = dataset._load_df_offline(sync_mode=self.sync_mode)
        self.df.set_index(["instance_id"], inplace=True)

    def __len__(self) -> int:
        """Returns length of the pytorch dataset"""
        return len(self.instances)

    def __getitem__(self, idx: int) -> LuxonisLoaderOutput:
        """Function to load a sample"""

        img, annotations = self._load_image_with_annotations(idx)

        if self.augmentations is not None:
            aug_input_data = [(img, annotations)]
            if self.augmentations.is_batched:
                other_indices = [i for i in range(len(self)) if i != idx]
                if self.augmentations.aug_batch_size > len(self):
                    warnings.warn(
                        f"Augmentations batch_size ({self.augmentations.aug_batch_size}) is larger than dataset size ({len(self)}), samples will include repetitions."
                    )
                    random_fun = random.choices
                else:
                    random_fun = random.sample
                picked_indices = random_fun(
                    other_indices, k=self.augmentations.aug_batch_size - 1
                )
                aug_input_data.extend(
                    [self._load_image_with_annotations(i) for i in picked_indices]
                )

            img, annotations = self.augmentations(
                aug_input_data, nc=self.nc, ns=self.ns, nk=self.max_nk
            )

        return img, annotations

    def _load_image_with_annotations(self, idx: int) -> Tuple[np.ndarray, Dict]:
        """Loads image and its annotations based on index.

        Args:
            idx (int): Index of the image

        Returns:
            Tuple[np.ndarray, dict]: Image as np.ndarray in RGB format and dict with all present annotations
        """

        instance_id = self.instances[idx]
        sub_df = self.df.loc[instance_id]
        if self.dataset.bucket_storage.value == "local":
            matched = self.file_index[self.file_index["instance_id"] == instance_id]
            img_path = list(matched["original_filepath"])[0]
        else:
            if self.dataset.bucket_storage == BucketStorage.LOCAL or not self.stream:
                img_path = os.path.join(self.dataset.media_path, f"{instance_id}.*")
                img_path = glob.glob(img_path)[0]
            else:
                # TODO: add support for streaming remote storage
                raise NotImplementedError

        img = cv2.cvtColor(cv2.imread(img_path), cv2.COLOR_BGR2RGB)

        ih, iw, _ = img.shape
        annotations = {}

        if sub_df.ndim == 1:
            sub_df = pd.DataFrame([sub_df])

        classification_rows = sub_df[sub_df["type"] == "classification"]
        box_rows = sub_df[sub_df["type"] == "box"]
        segmentation_rows = sub_df[sub_df["type"] == "segmentation"]
        polyline_rows = sub_df[sub_df["type"] == "polyline"]
        keypoints_rows = sub_df[sub_df["type"] == "keypoints"]

        seg = np.zeros((self.ns, ih, iw))

        if len(classification_rows):
            classes = [
                row[1]["class"]
                for row in classification_rows.iterrows()
                if bool(row[1]["value"])
            ]
            classify = np.zeros(self.nc)
            for cls in classes:
                cls = self.classes.index(cls)
                classify[cls] = classify[cls] + 1
            classify[classify > 0] = 1
            annotations[LabelType.CLASSIFICATION] = classify

        if len(box_rows):
            boxes = np.zeros((0, 5))
            for row in box_rows.iterrows():
                row = row[1]
                cls = self.classes.index(row["class"])
                det = json.loads(row["value"])
                box = np.array([cls, det[0], det[1], det[2], det[3]]).reshape(1, 5)
                boxes = np.append(boxes, box, axis=0)
            annotations[LabelType.BOUNDINGBOX] = boxes

        if len(polyline_rows):
            for row in polyline_rows.iterrows():
                row = row[1]
                cls = self.classes.index(row["class"])
                polyline = json.loads(row["value"])
                polyline = [
                    (round(coord[0] * iw), round(coord[1] * ih)) for coord in polyline
                ]
                mask = Image.new("L", (iw, ih), 0)
                draw = ImageDraw.Draw(mask)
                draw.polygon(polyline, fill=1, outline=1)
                mask = np.array(mask)
                seg[cls, ...] = seg[cls, ...] + mask
            seg[seg > 0] = 1
            annotations[LabelType.SEGMENTATION] = seg

        if len(segmentation_rows):
            for row in segmentation_rows.iterrows():
                row = row[1]
                cls = self.classes.index(row["class"])
                height, width, counts_str = json.loads(row["value"])
                mask = mask_util.decode(
                    {"counts": counts_str.encode("utf-8"), "size": [height, width]}
                )
                seg[cls, ...] = seg[cls, ...] + mask
            seg[seg > 0] = 1
            annotations[LabelType.SEGMENTATION] = seg

        if len(keypoints_rows):
            # TODO: test with multi-class keypoint instances where nk's are not equal
            keypoints = np.zeros((0, self.max_nk * 3 + 1))
            for row in keypoints_rows.iterrows():
                row = row[1]
                cls = self.classes.index(row["class"])
                kps = (
                    np.array(json.loads(row["value"]))
                    .reshape((-1, 3))
                    .astype(np.float32)
                )
                kps = kps.flatten()
                nk = len(kps)
                kps = np.concatenate([[cls], kps])
                points = np.zeros((1, self.max_nk * 3 + 1))
                points[0, : nk + 1] = kps
                keypoints = np.append(keypoints, points, axis=0)
            annotations[LabelType.KEYPOINT] = keypoints

        return img, annotations<|MERGE_RESOLUTION|>--- conflicted
+++ resolved
@@ -6,11 +6,8 @@
 import os
 import glob
 import json
-<<<<<<< HEAD
 import logging
-=======
 import pandas as pd
->>>>>>> eb08fac8
 from abc import ABC, abstractmethod
 from typing import Optional, Tuple, Dict
 from pathlib import Path
