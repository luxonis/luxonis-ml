import cv2
from PIL import Image, ImageDraw
import numpy as np
import random
import warnings
import os
import glob
import json
from abc import ABC, abstractmethod
from typing import Optional, Tuple, Dict
from pathlib import Path
from luxonis_ml.enums import LabelType


Labels = Dict[LabelType, np.ndarray]
LuxonisLoaderOutput = Tuple[np.ndarray, Labels]


class BaseLoader(ABC):
    """Base abstract loader class that enforces LuxonisLoaderOutput output label structure."""

    @abstractmethod
    def __len__(self) -> int:
        """Returns length of the dataset"""
        pass

    @abstractmethod
    def __getitem__(self, idx: int) -> LuxonisLoaderOutput:
        """Loads sample from dataset

        Args:
            idx (int): Sample index

        Returns:
            LuxonisLoaderOutput: Sample's data in LuxonisLoaderOutput format
        """
        pass


class LuxonisLoader(BaseLoader):
    def __init__(
        self,
        dataset: "luxonis_ml.data.LuxonisDataset",
        view: str = "train",
        stream: bool = False,
        augmentations: Optional["luxonis_ml.loader.Augmentations"] = None,
    ) -> None:
        """LuxonisLoader used for loading LuxonisDataset

        Args:
            dataset (luxonis_ml.data.LuxonisDataset): LuxonisDataset to use
            view (str, optional): View of the dataset. Defaults to "train".
            stream (bool, optional): Flag for data streaming. Defaults to False.
            augmentations (Optional[luxonis_ml.loader.Augmentations], optional): Augmentation class that performs augmentations. Defaults to None.
        """

        self.dataset = dataset

        if self.dataset.bucket_storage.value == "local":
            self.file_index = self.dataset._get_file_index()
            if self.file_index is None:
                raise Exception("Cannot find file index")
        else:
            raise NotImplementedError(
                "Remote bucket storage not implemented yet for loader"
            )

        self.stream = stream
        self.view = view
        self.classes, self.classes_by_task = self.dataset.get_classes()
        self.nc = len(self.classes)
        self.ns = len(self.classes_by_task[LabelType.SEGMENTATION])
        self.nk = {
            cls: len(skeleton["labels"])
            for cls, skeleton in self.dataset.get_skeletons().items()
        }
        if len(list(self.nk.values())):
            self.max_nk = max(list(self.nk.values()))
        else:
            self.max_nk = 0
        self.augmentations = augmentations

        if self.dataset.online:
            raise NotImplementedError

        if not self.stream and self.dataset.bucket_storage.value != "local":
            self.dataset.sync_from_cloud()

        if self.view in ["train", "val", "test"]:
            splits_path = os.path.join(dataset.metadata_path, "splits.json")
            if not os.path.exists(splits_path):
                raise Exception(
                    "Cannot find splits! Ensure you call dataset.make_splits()"
                )
            with open(splits_path, "r") as file:
                splits = json.load(file)
            self.instances = splits[self.view]
        else:
            raise NotImplementedError

        self.df = dataset._load_df_offline()
        self.df.set_index(["instance_id"], inplace=True)

    def __len__(self) -> int:
<<<<<<< HEAD
        """Returns length of the pytorch dataset"""
        return len(self.instances)
=======
        return len(self.ids) if self.mode == "fiftyone" else len(self.samples)
>>>>>>> dee49a23

    def __getitem__(self, idx: int) -> LuxonisLoaderOutput:
        """Function to load a sample"""

        img, annotations = self._load_image_with_annotations(idx)

        if self.augmentations is not None:
            aug_input_data = [(img, annotations)]
            if self.augmentations.is_batched:
                other_indices = [i for i in range(len(self)) if i != idx]
                if self.augmentations.aug_batch_size > len(self):
                    warnings.warn(
                        f"Augmentations batch_size ({self.augmentations.aug_batch_size}) is larger than dataset size ({len(self)}), samples will include repetitions."
                    )
                    random_fun = random.choices
                else:
                    random_fun = random.sample
                picked_indices = random_fun(
                    other_indices, k=self.augmentations.aug_batch_size - 1
                )
                aug_input_data.extend(
                    [self._load_image_with_annotations(i) for i in picked_indices]
                )

            img, annotations = self.augmentations(
                aug_input_data, nc=self.nc, ns=self.ns, nk=self.max_nk
            )

        return img, annotations

    def _load_image_with_annotations(self, idx: int) -> Tuple[np.ndarray, Dict]:
        """Loads image and its annotations based on index.

        Args:
            idx (int): Index of the image

        Returns:
            Tuple[np.ndarray, dict]: Image as np.ndarray in RGB format and dict with all present annotations
        """

        instance_id = self.instances[idx]
        sub_df = self.df.loc[instance_id]
        if self.dataset.bucket_storage.value == "local":
            matched = self.file_index[self.file_index["instance_id"] == instance_id]
            img_path = list(matched["original_filepath"])[0]
        else:
            # Not implemented, but assumes we are synced locally
            # TODO: add support for remote bucket storage
            img_path = os.path.join(self.dataset.media_path, f"{instance_id}.*")
            img_path = glob.glob(img_path)[0]

        img = cv2.cvtColor(cv2.imread(img_path), cv2.COLOR_BGR2RGB)

        ih, iw, _ = img.shape
        annotations = {}

        classification_rows = sub_df[sub_df["type"] == "classification"]
        box_rows = sub_df[sub_df["type"] == "box"]
        segmentation_rows = sub_df[sub_df["type"] == "polyline"]
        keypoints_rows = sub_df[sub_df["type"] == "keypoints"]

        if len(classification_rows):
            classes = [
                row[1]["class"]
                for row in classification_rows.iterrows()
                if bool(row[1]["value"])
            ]
            classify = np.zeros(self.nc)
            for cls in classes:
                cls = self.classes.index(cls)
                classify[cls] = classify[cls] + 1
            classify[classify > 0] = 1
            annotations[LabelType.CLASSIFICATION] = classify

        if len(box_rows):
            boxes = np.zeros((0, 5))
            for row in box_rows.iterrows():
                row = row[1]
                cls = self.classes.index(row["class"])
                det = json.loads(row["value"])
                box = np.array([cls, det[0], det[1], det[2], det[3]]).reshape(1, 5)
                boxes = np.append(boxes, box, axis=0)
            annotations[LabelType.BOUNDINGBOX] = boxes

        if len(segmentation_rows):
            seg = np.zeros((self.ns, ih, iw))
            for row in segmentation_rows.iterrows():
                row = row[1]
                cls = self.classes.index(row["class"])
                polyline = json.loads(row["value"])
                polyline = [
                    (round(coord[0] * iw), round(coord[1] * ih)) for coord in polyline
                ]
                mask = Image.new("L", (iw, ih), 0)
                draw = ImageDraw.Draw(mask)
                draw.polygon(polyline, fill=1, outline=1)
                mask = np.array(mask)
                seg[cls, ...] = seg[cls, ...] + mask
            seg[seg > 0] = 1
            annotations[LabelType.SEGMENTATION] = seg

        if len(keypoints_rows):
            # TODO: test with multi-class keypoint instances where nk's are not equal
            keypoints = np.zeros((0, self.max_nk * 3 + 1))
            for row in keypoints_rows.iterrows():
                row = row[1]
                cls = self.classes.index(row["class"])
                kps = (
                    np.array(json.loads(row["value"]))
                    .reshape((-1, 3))
                    .astype(np.float32)
                )
                kps = kps.flatten()
                nk = len(kps)
                kps = np.concatenate([[cls], kps])
                points = np.zeros((1, self.max_nk * 3 + 1))
                points[0, : nk + 1] = kps
                keypoints = np.append(keypoints, points, axis=0)
            annotations[LabelType.KEYPOINT] = keypoints

        return img, annotations<|MERGE_RESOLUTION|>--- conflicted
+++ resolved
@@ -102,12 +102,8 @@
         self.df.set_index(["instance_id"], inplace=True)
 
     def __len__(self) -> int:
-<<<<<<< HEAD
         """Returns length of the pytorch dataset"""
         return len(self.instances)
-=======
-        return len(self.ids) if self.mode == "fiftyone" else len(self.samples)
->>>>>>> dee49a23
 
     def __getitem__(self, idx: int) -> LuxonisLoaderOutput:
         """Function to load a sample"""
