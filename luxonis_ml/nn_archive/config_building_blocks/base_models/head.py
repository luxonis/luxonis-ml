--- conflicted
+++ resolved
@@ -43,146 +43,5 @@
         description="Specify which outputs are fed into the parser. If None, all outputs are fed.",
     )
 
-<<<<<<< HEAD
-    @field_validator("family")
-    def validate_label_type(
-        cls,
-        value,
-    ):
-        if value != "YOLO":
-            raise ValueError("Invalid family")
-        return value
-
-    @model_validator(mode="before")
-    def validate_task_specific_fields(
-        cls,
-        values,
-    ):
-        defined_params = {k for k, v in values.items() if v is not None}
-
-        common_fields = [
-            "family",
-            "outputs",
-            "subtype",
-            "iou_threshold",
-            "conf_threshold",
-            "max_det",
-            "classes",
-            "n_classes",
-            "anchors",
-        ]
-        defined_params = defined_params.difference(common_fields)
-
-        required_fields = {
-            "instance_segmentation": [
-                "postprocessor_path",
-                "n_prototypes",
-                "is_softmax",
-            ],
-            "keypoint_detection": ["n_keypoints"],
-        }
-
-        unsupported_fields = {
-            "object_detection": [
-                "postprocessor_path",
-                "n_prototypes",
-                "n_keypoints",
-                "is_softmax",
-            ],
-            "instance_segmentation": ["n_keypoints"],
-            "keypoint_detection": [
-                "postprocessor_path",
-                "n_prototypes",
-                "is_softmax",
-            ],
-        }
-
-        tasks = []
-        # Extract the task type
-        if all(
-            [
-                field in defined_params
-                for field in required_fields.get("instance_segmentation", [])
-            ]
-        ):
-            tasks.append("instance_segmentation")
-        if all(
-            [
-                field in defined_params
-                for field in required_fields.get("keypoint_detection", [])
-            ]
-        ):
-            tasks.append("keypoint_detection")
-        if all(
-            [
-                field not in defined_params
-                for field in unsupported_fields.get("object_detection", [])
-            ]
-        ):
-            tasks.append("object_detection")
-
-        if len(tasks) == 0:
-            raise ValueError(
-                "Invalid combination of parameters. No specific task can be infered."
-            )
-
-        for param in defined_params:
-            if not any(param in required_fields[task] for task in tasks):
-                raise ValueError(
-                    f"Invalid combination of parameters. Field {param} is not supported for the tasks {tasks}."
-                )
-
-        # Validate Outputs
-        outputs = values.get("outputs", {})
-        defined_params = {
-            k
-            for k, v in (
-                outputs.model_dump() if isinstance(outputs, BaseModel) else outputs
-            ).items()
-            if v is not None
-        }
-
-        supported_output_params = {
-            "instance_segmentation": ["yolo_outputs", "mask_outputs", "protos"],
-            "keypoint_detection": ["yolo_outputs", "keypoints"],
-            "object_detection": ["yolo_outputs"],
-        }
-
-        # Check if all required output fields are present
-        if not all(
-            [
-                field in defined_params
-                for task in tasks
-                for field in supported_output_params[task]
-            ]
-        ):
-            raise ValueError(f"Invalid output fields for tasks {tasks}")
-
-        # Check if all defined fields are supported
-        for param in defined_params:
-            if param == "angles" and "object_detection" in tasks:
-                continue
-            if not any(param in supported_output_params[task] for task in tasks):
-                raise ValueError(
-                    f"Invalid combination of output parameters. Field {param} is not supported for the tasks {tasks}."
-                )
-
-        return values
-
-    @model_validator(mode="before")
-    def validate_anchors(cls, values):
-        if (
-            "anchors" in values
-            and values["anchors"] is not None
-            and (
-                values["subtype"] == ObjectDetectionSubtypeYOLO.YOLOv6
-                or values["subtype"] == ObjectDetectionSubtypeYOLO.YOLOv8
-            )
-        ):
-            raise ValueError("YOLOv6 and YOLOv8 do not support anchors.")
-        return values
-
-=======
->>>>>>> d1df4a39
 
 HeadType = Head