from functools import lru_cache
from pathlib import Path
from typing import Any, Literal, cast

<<<<<<< HEAD
from pydantic import SecretStr, model_serializer
=======
from pydantic import NonNegativeInt, model_serializer
>>>>>>> 64d29f75
from pydantic_settings import BaseSettings, SettingsConfigDict

from luxonis_ml.typing import Params

__all__ = ["Environ", "environ"]


class Environ(BaseSettings):
    """A L{BaseSettings} subclass for storing environment variables."""

    model_config = SettingsConfigDict(
        env_file=".env", env_file_encoding="utf-8", extra="ignore"
    )

    AWS_ACCESS_KEY_ID: SecretStr | None = None
    AWS_SECRET_ACCESS_KEY: SecretStr | None = None
    AWS_S3_ENDPOINT_URL: str | None = None

    MLFLOW_CLOUDFLARE_ID: str | None = None
    MLFLOW_CLOUDFLARE_SECRET: SecretStr | None = None
    MLFLOW_S3_BUCKET: str | None = None
    MLFLOW_S3_ENDPOINT_URL: str | None = None
    MLFLOW_TRACKING_URI: str | None = None

    POSTGRES_USER: str | None = None
    POSTGRES_PASSWORD: SecretStr | None = None
    POSTGRES_HOST: str | None = None
    POSTGRES_PORT: NonNegativeInt | None = None
    POSTGRES_DB: str | None = None

    LUXONISML_BUCKET: str | None = None
    LUXONISML_BASE_PATH: Path = Path.home() / "luxonis_ml"
    LUXONISML_TEAM_ID: str = "offline"
    LUXONISML_DISABLE_SETUP_LOGGING: bool = False

    ROBOFLOW_API_KEY: SecretStr | None = None

    GOOGLE_APPLICATION_CREDENTIALS: SecretStr | None = None

    LOG_LEVEL: Literal["DEBUG", "INFO", "WARNING", "ERROR", "CRITICAL"] = (
        "INFO"
    )

    @model_serializer(when_used="always", mode="plain")
    def _serialize_environ(self) -> Params:
        return {}


@lru_cache(maxsize=1)
def _load_environ() -> Environ:
    """Return a cached Environ instance, reading .env and os.environ
    once."""
    return Environ()


class _EnvironProxy:
    def __getattr__(self, name: str) -> Any:
        _load_environ.cache_clear()
        real = _load_environ()
        return getattr(real, name)

    def __repr__(self) -> str:
        return "<EnvironProxy loading from .env>"


_proxy = _EnvironProxy()
environ: Environ = cast(Environ, _proxy)<|MERGE_RESOLUTION|>--- conflicted
+++ resolved
@@ -2,11 +2,7 @@
 from pathlib import Path
 from typing import Any, Literal, cast
 
-<<<<<<< HEAD
-from pydantic import SecretStr, model_serializer
-=======
-from pydantic import NonNegativeInt, model_serializer
->>>>>>> 64d29f75
+from pydantic import NonNegativeInt, SecretStr, model_serializer
 from pydantic_settings import BaseSettings, SettingsConfigDict
 
 from luxonis_ml.typing import Params
