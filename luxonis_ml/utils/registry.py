--- conflicted
+++ resolved
@@ -66,10 +66,6 @@
         name: Optional[str] = None,
         module: Optional[T] = None,
         force: bool = False,
-<<<<<<< HEAD
-        mark_default: bool = False,
-=======
->>>>>>> 2a641977
     ) -> Union[T, Callable[[T], T]]:
         """Registers a module.
 
@@ -98,10 +94,6 @@
         @param force: Whether to override an existing class with the same name.
             Defaults to False.
 
-        @type mark_default: bool
-        @param mark_default: Whether to mark the module as default.
-            Default module can be retrieved with L{get_default} method.
-
         @rtype: Union[type, Callable[[type], type]]
         @return: Module class or register function if used as a decorator
 
@@ -114,36 +106,18 @@
                 module=module,
                 module_name=name,
                 force=force,
-                mark_default=mark_default,
             )
             return module
 
         # use it as a decorator: @x.register_module()
         def _register(module: T) -> T:
-<<<<<<< HEAD
-            self._register_module(
-                module=module,
-                module_name=name,
-                force=force,
-                mark_default=mark_default,
-            )
-=======
             self._register_module(module=module, module_name=name, force=force)
->>>>>>> 2a641977
             return module
 
         return _register
 
     def _register_module(
-<<<<<<< HEAD
-        self,
-        module: T,
-        module_name: Optional[str] = None,
-        force: bool = False,
-        mark_default: bool = False,
-=======
         self, module: T, module_name: Optional[str] = None, force: bool = False
->>>>>>> 2a641977
     ) -> None:
         if module_name is None:
             module_name = module.__name__
@@ -155,8 +129,6 @@
             )
 
         self._module_dict[module_name] = module
-        if mark_default:
-            self._default = module
 
 
 class AutoRegisterMeta(ABCMeta):
