--- conflicted
+++ resolved
@@ -731,11 +731,6 @@
 def _pip_install(protocol: str, package: str) -> None:
     logger.error(f"'{package}' is necessary for '{protocol}://' protocol.")
     logger.info(f"Installing {package}...")
-<<<<<<< HEAD
     subprocess.run(
-        [sys.executable, "-m", "pip", "install", f"{package}>={version}"],
-        check=False,
-    )
-=======
-    subprocess.run([sys.executable, "-m", "pip", "install", package])
->>>>>>> cba4d670
+        [sys.executable, "-m", "pip", "install", package], check=True
+    )