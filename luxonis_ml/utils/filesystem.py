import os
import os.path as osp
import uuid
from concurrent.futures import ThreadPoolExecutor
from enum import Enum
from io import BytesIO
from logging import getLogger
from pathlib import Path, PurePosixPath
from types import ModuleType
from typing import Dict, Iterator, List, Optional, Sequence, Tuple, Union, cast

import fsspec

from .environ import environ

logger = getLogger(__name__)

PathType = Union[str, Path]


class FSType(Enum):
    MLFLOW = "mlflow"
    FSSPEC = "fsspec"


class LuxonisFileSystem:
    def __init__(
        self,
        path: str,
        allow_active_mlflow_run: Optional[bool] = False,
        allow_local: Optional[bool] = True,
        cache_storage: Optional[str] = None,
    ):
        """Abstraction over remote and local sources.

        Helper class which abstracts uploading and downloading files from remote and
        local sources. Supports S3, MLflow, GCS, and local file systems.

        @type path: str
        @param path: Input path consisting of protocol and actual path or just path for
            local files
        @type allow_active_mlflow_run: Optional[bool]
        @param allow_active_mlflow_run: Flag if operations are allowed on active MLFlow
            run. Defaults to False.
        @type allow_local: Optional[bool]
        @param allow_local: Flag if operations are allowed on local file system.
            Defaults to True.
        @type cache_storage: Optional[str]
        @param cache_storage: Path to cache storage. No cache is used if set to None.
            Defaults to None.
        """
        if path is None:
            raise ValueError("No path provided to LuxonisFileSystem.")

        self.cache_storage = cache_storage

        self.protocol, _path = _get_protocol_and_path(path)
        supported_protocols = ["s3", "gcs", "file", "mlflow"]
        if self.protocol not in supported_protocols:
            raise ValueError(
                f"Protocol `{self.protocol}` not supported. Choose from {supported_protocols}."
            )

        self.allow_local = allow_local
        if self.protocol == "file" and not self.allow_local:
            raise ValueError("Local filesystem is not allowed.")

        if self.protocol == "mlflow":
            self.fs_type = FSType.MLFLOW

            self.allow_active_mlflow_run = allow_active_mlflow_run
            self.is_mlflow_active_run = False
            if _path is not None:
                (
                    self.experiment_id,
                    self.run_id,
                    self.artifact_path,
                ) = self._split_mlflow_path(_path)
            elif _path is None and self.allow_active_mlflow_run:
                self.is_mlflow_active_run = True
            else:
                raise ValueError(
                    "Using active MLFlow run is not allowed. Specify full MLFlow path."
                )
            self.tracking_uri = environ.MLFLOW_TRACKING_URI

            if self.tracking_uri is None:
                raise KeyError(
                    "There is no 'MLFLOW_TRACKING_URI' in environment variables"
                )
        else:
            self.fs_type = FSType.FSSPEC
            self.fs = self.init_fsspec_filesystem()
        self.path = PurePosixPath(cast(str, _path))

    @property
    def is_mlflow(self) -> bool:
        """Returns True if the filesystem is MLFlow.

        @type: bool
        """
        return self.fs_type == FSType.MLFLOW

    @property
    def is_fsspec(self) -> bool:
        """Returns True if the filesystem is fsspec.

        @type: bool
        """
        return self.fs_type == FSType.FSSPEC

    @property
    def full_path(self) -> str:
        """Returns full remote path.

        @type: str
        """
        return f"{self.protocol}://{self.path}"

    def init_fsspec_filesystem(self) -> fsspec.AbstractFileSystem:
        """Initializes L{fsspec} filesystem based on the used protocol.

        @rtype: L{fsspec.AbstractFileSystem}
        @return: Initialized fsspec filesystem.
        """
        if self.protocol == "s3":
            # NOTE: In theory boto3 should look in environment variables automatically but it doesn't seem to work
            fs = fsspec.filesystem(
                self.protocol,
                key=environ.AWS_ACCESS_KEY_ID,
                secret=environ.AWS_SECRET_ACCESS_KEY,
                endpoint_url=environ.AWS_S3_ENDPOINT_URL,
            )
        elif self.protocol == "gcs":
            # NOTE: This should automatically read from GOOGLE_APPLICATION_CREDENTIALS
            fs = fsspec.filesystem(self.protocol)
        elif self.protocol == "file":
            fs = fsspec.filesystem(self.protocol)
        else:
            raise NotImplementedError
        if self.cache_storage is None:
            return fs

        if self.protocol == "file":
            logger.warning("Ignoring cache storage for local filesystem.")
            return fs

        return fsspec.filesystem("filecache", fs=fs, cache_storage=self.cache_storage)

    def put_file(
        self,
        local_path: PathType,
        remote_path: PathType,
        mlflow_instance: Optional[ModuleType] = None,
    ) -> str:
        """Copy a single file to remote storage.

        @type local_path: PathType
        @param local_path: Path to local file
        @type remote_path: PathType
        @param remote_path: Relative path to remote file
        @type mlflow_instance: Optional[L{ModuleType}]
        @param mlflow_instance: MLFlow instance if uploading to active run. Defaults to
            C{None}.
        @rtype: str
        @return: The full remote path of the uploded file.
        """
        local_path = str(local_path)
        if self.is_mlflow:
            # NOTE: remote_path not used in mlflow since it creates new folder each time
            if self.is_mlflow_active_run:
                if mlflow_instance is not None:
                    mlflow_instance.log_artifact(local_path)
                else:
                    raise KeyError("No active mlflow_instance provided.")
            else:
                import mlflow

                client = mlflow.MlflowClient(tracking_uri=self.tracking_uri)
                client.log_artifact(run_id=self.run_id, local_path=local_path)

        elif self.is_fsspec:
            self.fs.put_file(local_path, str(self.path / remote_path))
        return self.protocol + "://" + str(self.path / remote_path)

    def put_dir(
        self,
        local_paths: Union[PathType, Sequence[PathType]],
        remote_dir: PathType,
        uuid_dict: Optional[Dict[str, str]] = None,
        mlflow_instance: Optional[ModuleType] = None,
    ) -> Optional[Dict[str, str]]:
        """Uploads files to remote storage.

        @type local_paths: Union[PathType, Sequence[PathType]]
        @param local_paths: Either a string specifying a directory to walk the files or
            a list of files which can be in different directories
        @type remote_dir: PathType
        @param remote_dir: Relative path to remote directory
        @type uuid_dict: Optional[Dict[str, str]]
        @param uuid_dict: Stores paths as keys and corresponding UUIDs as values to
            replace the file basename.
        @type mlflow_instance: Optional[L{ModuleType}]
        @param mlflow_instance: MLFlow instance if uploading to active run. Defaults to
            None.
        @rtype: Optional[Dict[str, str]]
        @return: When local_paths is a list, this maps local_paths to remote_paths
        """
        if self.is_mlflow:
            raise NotImplementedError
        elif self.is_fsspec:
            if isinstance(local_paths, Path) and Path(local_paths).is_dir():
                self.fs.put(
                    str(local_paths),
                    str(self.path / remote_dir),
                    recursive=True,
                )
            elif isinstance(local_paths, list):
                upload_dict = {}
                with ThreadPoolExecutor() as executor:
                    for local_path in local_paths:
                        local_path = str(local_path)
                        if uuid_dict is not None:
                            file_uuid = uuid_dict[local_path]
                            ext = osp.splitext(local_path)[1]
                            basename = file_uuid + ext
                        else:
                            basename = Path(local_path).name
                        remote_path = str(PurePosixPath(remote_dir) / basename)
                        upload_dict[local_path] = remote_path
                        executor.submit(self.put_file, local_path, remote_path)
                return upload_dict

    def put_bytes(
        self,
        file_bytes: bytes,
        remote_path: PathType,
        mlflow_instance: Optional[ModuleType] = None,
    ) -> None:
        """Uploads a file to remote storage directly from file bytes.

        @type file_bytes: bytes
        @param file_bytes: the bytes for the file contents
        @type remote_path: PathType
        @param remote_path: Relative path to remote file
        @type mlflow_instance: Optional[L{ModuleType}]
        @param mlflow_instance: MLFlow instance if uploading to active run. Defaults to
            None.
        """
        if self.is_mlflow:
            raise NotImplementedError
        elif self.is_fsspec:
            full_path = str(self.path / remote_path)
            with self.fs.open(full_path, "wb") as file:
                file.write(file_bytes)  # type: ignore

    def get_file(
        self,
<<<<<<< HEAD
        remote_path: Optional[str],
        local_path: str,
=======
        remote_path: PathType,
        local_path: PathType,
>>>>>>> a5fb23df
        mlflow_instance: Optional[ModuleType] = None,
    ) -> Path:
        """Copy a single file from remote storage.

<<<<<<< HEAD
        @type remote_path: Optional[str]
        @param remote_path: Relative path to remote file. If C{None}, the path is
            assumed to be the root of the storage.
        @type local_path: str
=======
        @type remote_path: PathType
        @param remote_path: Relative path to remote file
        @type local_path: PathType
>>>>>>> a5fb23df
        @param local_path: Path to local file
        @type mlflow_instance: Optional[L{ModuleType}]
        @param mlflow_instance: MLFlow instance if uploading to active run. Defaults to
            C{None}.
<<<<<<< HEAD
=======
        @rtype: Path
        @return: Path to the downloaded file.
>>>>>>> a5fb23df
        """

        if self.is_mlflow:
            raise NotImplementedError
        elif self.is_fsspec:
<<<<<<< HEAD
            if remote_path is None:
                remote_path = self.path
            else:
                remote_path = os.path.join(self.path, remote_path)
            self.fs.download(remote_path, local_path, recursive=False)
=======
            self.fs.download(
                str(self.path / remote_path),
                str(local_path),
                recursive=False,
            )
        return Path(local_path) / Path(remote_path).name
>>>>>>> a5fb23df

    def delete_file(self, remote_path: PathType) -> None:
        """Deletes a single file from remote storage.

        @type remote_path: PathType
        @param remote_path: Relative path to remote file
        """
        if self.is_fsspec:
            full_remote_path = str(self.path / remote_path)
            self.fs.rm(full_remote_path)
        else:
            raise NotImplementedError

    def delete_files(self, remote_paths: List[PathType]) -> None:
        """Deletes multiple files from remote storage.

        @type remote_paths: List[PathType]
        @param remote_paths: Relative paths to remote files
        """
        if self.is_fsspec:
            full_remote_paths = [
                str(self.path / remote_path) for remote_path in remote_paths
            ]
            self.fs.rm(full_remote_paths)
        else:
            raise NotImplementedError

    def get_dir(
        self,
        remote_dir: PathType,
        local_dir: PathType,
        mlflow_instance: Optional[ModuleType] = None,
    ) -> Path:
        """Copies many files from remote storage to local storage.

        @type remote_dir: PathType
        @param remote_dir: Relative path to remote directory
        @type local_dir: PathType
        @param local_dir: Path to local directory
        @type mlflow_instance: Optional[L{ModuleType}]
        @param mlflow_instance: MLFlow instance if uploading to active run. Defaults to
            C{None}.
        @rtype: Path
        @return: Path to the downloaded directory.
        """
        if self.is_mlflow:
            raise NotImplementedError
        elif self.is_fsspec:
            self.fs.download(
                str(self.path / remote_dir),
                str(local_dir),
                recursive=True,
            )
        return Path(local_dir) / Path(remote_dir).name

    def delete_dir(self, remote_dir: PathType) -> None:
        """Deletes a directory and all its contents from remote storage.

        @type remote_dir: PathType
        @param remote_dir: Relative path to remote directory
        """
        if self.is_fsspec:
            full_remote_dir = str(self.path / remote_dir)
            self.fs.rm(full_remote_dir, recursive=True)
        else:
            raise NotImplementedError

    def walk_dir(self, remote_dir: PathType) -> Iterator[str]:
        """Recursively walks through the individual files in a remote directory.

        @type remote_dir: PathType
        @param remote_dir: Relative path to remote directory
        @rtype: Iterator[str]
        @return: Iterator over the paths.
        """

        if self.is_mlflow:
            raise NotImplementedError
        elif self.is_fsspec:
            full_path = str(self.path / remote_dir)
            for file in self.fs.glob(full_path + "/**", detail=True):
                if self.fs.info(file)["type"] == "file":
                    file = str(file)
                    yield str(PurePosixPath(file).relative_to(self.path))

    def read_to_byte_buffer(self, remote_path: Optional[PathType] = None) -> BytesIO:
        """Reads a file into a byte buffer.

        @type remote_path: Optional[PathType]
        @param remote_path: Relative path to remote file.
        @rtype: BytesIO
        @return: The byte buffer containing the file contents.
        """

        if self.is_mlflow:
            if self.is_mlflow_active_run:
                raise ValueError(
                    "Reading to byte buffer not available for active mlflow runs."
                )
            else:
                if self.artifact_path is None:
                    raise ValueError("No relative artifact path specified.")
                import mlflow

                client = mlflow.MlflowClient(tracking_uri=self.tracking_uri)
                if self.run_id is None:
                    raise RuntimeError("`run_id` cannot be `None` when using `mlflow`")
                download_path = client.download_artifacts(
                    run_id=self.run_id, path=self.artifact_path, dst_path="."
                )
            with open(download_path, "rb") as f:
                buffer = BytesIO(f.read())
            os.remove(download_path)  # remove local file

        else:
            if remote_path is not None:
                download_path = str(self.path / remote_path)
            else:
                download_path = str(self.path)
            with self.fs.open(download_path, "rb") as f:
                buffer = BytesIO(cast(bytes, f.read()))

        return buffer

    def get_file_uuid(self, path: PathType, local: bool = False) -> str:
        """Reads a file and returns the (unique) UUID generated from file bytes.

        @type path: PathType
        @param path: Relative path to remote file.
        @type local: bool
        @param local: Specifies a local path as opposed to a remote path.
        @rtype: str
        @return: The generated UUID.
        """

        if local:
            with open(path, "rb") as f:
                file_contents = cast(bytes, f.read())
        else:
            if self.is_mlflow:
                raise NotImplementedError

            else:
                download_path = str(self.path / path)
                with self.fs.open(download_path, "rb") as f:
                    file_contents = cast(bytes, f.read())

        file_hash_uuid = str(uuid.uuid5(uuid.NAMESPACE_URL, file_contents.hex()))

        return file_hash_uuid

    def get_file_uuids(
        self, paths: List[PathType], local: bool = False
    ) -> Dict[str, str]:
        """Computes the UUIDs for all files stored in the filesystem.

        @type paths: List[PathType]
        @param paths: A list of relative remote paths if remote else local paths.
        @type local: bool
        @param local: Specifies local paths as opposed to remote paths.
        @rtype: Dict[str, str]
        @return: A dictionary mapping the paths to their UUIDs
        """

        result = {}

        if self.is_fsspec:
            with ThreadPoolExecutor() as executor:
                for path in paths:
                    path = str(path)
                    future = executor.submit(self.get_file_uuid, path, local)
                    result[path] = future.result()

        return result

    def _split_mlflow_path(self, path: PathType) -> List[Optional[str]]:
        """Splits mlflow path into 3 parts."""
        path = Path(path)
        parts: List[Optional[str]] = list(path.parts)
        if len(parts) < 3:
            while len(parts) < 3:
                parts.append(None)
        elif len(parts) > 3:
            parts[2] = "/".join(cast(List[str], parts[2:]))
            parts = parts[:3]
        return parts

    def is_directory(self, remote_path: PathType) -> bool:
        """Checks whether the given remote path is a directory.

        @type remote_path: PathType
        @param remote_path: Relative path to remote file.
        @rtype: bool
        @return: True if the path is a directory.
        """

        full_path = str(self.path / remote_path)
        file_info = self.fs.info(full_path)
        return file_info["type"] == "directory"

    def exists(self, remote_path: PathType) -> bool:
        """Checks whether the given remote path exists.

        @type remote_path: PathType
        @param remote_path: Relative path to remote file.
        @rtype: bool
        @return: True if the path exists.
        """
        full_path = str(self.path / remote_path)
        return self.fs.exists(full_path)

    @staticmethod
    def split_full_path(path: PathType) -> Tuple[str, str]:
        """Splits the full path into protocol and absolute path.

        @type path: PathType
        @param path: Full path
        @rtype: Tuple[str, str]
        @return: Tuple of protocol and absolute path.
        """
        path = str(path).rstrip("/\\")
        return osp.split(path)

    @staticmethod
    def get_protocol(path: str) -> str:
        """Extracts the detected protocol from a path.

        @type path: str
        @param path: Full path
        @rtype: str
        @return: Protocol of the path.
        """
        return _get_protocol_and_path(path)[0]

    @staticmethod
    def download(url: str, dest: Optional[PathType]) -> Path:
        """Downloads file or directory from remote storage.

        Intended for downloading a single remote object, elevating the need to create an
        instance of L{LuxonisFileSystem}.

        @type url: str
        @param url: URL to the file or directory
        @type dest: Optional[PathType]
        @param dest: Destination directory. If unspecified, the current directory is
            used.
        @rtype: Path
        @return: Path to the downloaded file or directory.
        """

        dest = Path(dest or ".")
        absolute_path, remote_path = LuxonisFileSystem.split_full_path(url)
        if dest.suffix:
            local_path = dest
        else:
            local_path = dest / remote_path
        fs = LuxonisFileSystem(absolute_path)

        if fs.is_directory(remote_path):
            fs.get_dir(remote_path, local_path)
        else:
            fs.get_file(remote_path, str(local_path))

        return local_path

    @staticmethod
    def upload(local_path: PathType, url: str) -> None:
        """Uploads file or directory to remote storage.

        Intended for uploading a single local object, elevating the need to create an
        instance of L{LuxonisFileSystem}.

        @type local_path: PathType
        @param local_path: Path to the local file or directory
        @type url: str
        @param url: URL to the remote file or directory
        @rtype: str
        @return: URL to the uploaded file or directory.
        """

        absolute_path, remote_path = LuxonisFileSystem.split_full_path(url)
        fs = LuxonisFileSystem(absolute_path)
        if Path(local_path).is_dir():
            fs.put_dir(local_path, remote_path)
        else:
            fs.put_file(str(local_path), remote_path)


def _get_protocol_and_path(path: str) -> Tuple[str, Optional[str]]:
    """Gets the protocol and absolute path of a full path."""

    if "://" in path:
        protocol, path = path.split("://")
        if protocol == "gs":
            # ensure gs:// URLs are accepted as the gcs protocol
            protocol = "gcs"
    else:
        # assume that it is local path
        protocol = "file"

    return protocol, path if path else None<|MERGE_RESOLUTION|>--- conflicted
+++ resolved
@@ -256,55 +256,32 @@
 
     def get_file(
         self,
-<<<<<<< HEAD
-        remote_path: Optional[str],
-        local_path: str,
-=======
         remote_path: PathType,
         local_path: PathType,
->>>>>>> a5fb23df
         mlflow_instance: Optional[ModuleType] = None,
     ) -> Path:
         """Copy a single file from remote storage.
 
-<<<<<<< HEAD
-        @type remote_path: Optional[str]
-        @param remote_path: Relative path to remote file. If C{None}, the path is
-            assumed to be the root of the storage.
-        @type local_path: str
-=======
         @type remote_path: PathType
         @param remote_path: Relative path to remote file
         @type local_path: PathType
->>>>>>> a5fb23df
         @param local_path: Path to local file
         @type mlflow_instance: Optional[L{ModuleType}]
         @param mlflow_instance: MLFlow instance if uploading to active run. Defaults to
             C{None}.
-<<<<<<< HEAD
-=======
         @rtype: Path
         @return: Path to the downloaded file.
->>>>>>> a5fb23df
         """
 
         if self.is_mlflow:
             raise NotImplementedError
         elif self.is_fsspec:
-<<<<<<< HEAD
-            if remote_path is None:
-                remote_path = self.path
-            else:
-                remote_path = os.path.join(self.path, remote_path)
-            self.fs.download(remote_path, local_path, recursive=False)
-=======
             self.fs.download(
                 str(self.path / remote_path),
                 str(local_path),
                 recursive=False,
             )
         return Path(local_path) / Path(remote_path).name
->>>>>>> a5fb23df
 
     def delete_file(self, remote_path: PathType) -> None:
         """Deletes a single file from remote storage.
