from abc import ABC, abstractmethod
from dataclasses import dataclass
from pathlib import Path
from typing import Any, Dict, Iterable, List, Optional, Tuple

from luxonis_ml.data import BaseDataset, DatasetIterator
from luxonis_ml.enums.enums import DatasetType
from luxonis_ml.typing import PathType

ParserOutput = Tuple[DatasetIterator, Dict[str, Dict], List[PathType]]
"""Type alias for parser output.

Contains a function to create the annotation generator, list of classes
names, skeleton dictionary for keypoints and list of added images.
"""


@dataclass
class BaseParser(ABC):
    dataset: BaseDataset
    dataset_type: DatasetType
    task_name: Optional[str]

    @staticmethod
    @abstractmethod
    def validate_split(split_path: Path) -> Optional[Dict[str, Any]]:
        """Validates if a split subdirectory is in an expected format.
        If so, returns kwargs to pass to L{from_split} method.

        @type split_path: Path
        @param split_path: Path to split directory.
        @rtype: Optional[Dict[str, Any]]
        @return: Dictionary with kwargs to pass to L{from_split} method
            or C{None} if the split is not in the expected format.
        """
        ...

    @staticmethod
    @abstractmethod
    def validate(dataset_dir: Path) -> bool:
        """Validates if the dataset is in an expected format.

        @type dataset_dir: Path
        @param dataset_dir: Path to source dataset directory.
        @rtype: bool
        @return: If the dataset is in the expected format.
        """
        ...

    @abstractmethod
    def from_dir(
        self, dataset_dir: Path, **kwargs
    ) -> Tuple[List[str], List[str], List[str]]:
        """Parses all present data to L{LuxonisDataset} format.

        @type dataset_dir: str
        @param dataset_dir: Path to source dataset directory.
        @type kwargs: Any
        @param kwargs: Additional arguments for a specific parser
            implementation.
        @rtype: Tuple[List[str], List[str], List[str]]
        @return: Tuple with added images for C{train}, C{val} and
            C{test} splits.
        """
        ...

    @abstractmethod
    def from_split(self, **kwargs) -> ParserOutput:
        """Parses a data in a split subdirectory to L{LuxonisDataset}
        format.

        @type kwargs: Dict[str, Any]
        @param kwargs: Additional kwargs for specific parser implementation.
            Should work together with L{validate_split} method like:

                >>> from_split(**validate_split(split_path))

        @rtype: ParserOutput
        @return: C{LDF} generator, list of class names,
            skeleton dictionary for keypoints and list of added images.
        """
        ...

    def _parse_split(self, **kwargs) -> List[str]:
        """Parses data in a split subdirectory.

        @type kwargs: Dict[str, Any]
        @param kwargs: Additional kwargs for specific parser
            implementation.
        @rtype: List[str]
        @return: List of added images.
        """
<<<<<<< HEAD
        generator, skeletons, added_images = self.from_split(**kwargs)
=======
        generator, _, skeletons, added_images = self.from_split(**kwargs)
>>>>>>> 2a641977
        self.dataset.add(self._add_task(generator))
        if skeletons:
            for skeleton in skeletons.values():
                self.dataset.set_skeletons(
                    skeleton.get("labels"),
                    skeleton.get("edges"),
                    self.dataset_type.value,
                )

        return added_images

    def parse_split(
        self,
        split: Optional[str] = None,
        random_split: bool = False,
        split_ratios: Optional[Dict[str, float]] = None,
        **kwargs,
    ) -> BaseDataset:
        """Parses data in a split subdirectory to L{LuxonisDataset}
        format.

        @type split: Optional[str]
        @param split: As what split the data will be added to LDF. If
            set, C{split_ratios} and C{random_split} are ignored.
        @type random_split: bool
        @param random_split: If random splits should be made. If
            C{True}, C{split_ratios} are used.
        @type split_ratios: Optional[Tuple[float, float, float]]
        @param split_ratios: Ratios for random splits. Only used if
            C{random_split} is C{True}. Defaults to C{(0.8, 0.1, 0.1)}.
        @type kwargs: Dict[str, Any]
        @param kwargs: Additional C{kwargs} for specific parser
            implementation.
        @rtype: LuxonisDataset
        @return: C{LDF} with all the images and annotations parsed.
        """
        added_images = self._parse_split(**kwargs)
        if split is not None:
            self.dataset.make_splits({split: added_images})
        elif random_split:
            self.dataset.make_splits(split_ratios)
        return self.dataset

    def parse_dir(self, dataset_dir: Path, **kwargs) -> BaseDataset:
        """Parses entire dataset directory to L{LuxonisDataset} format.

        @type dataset_dir: str
        @param dataset_dir: Path to source dataset directory.
        @type kwargs: Dict[str, Any]
        @param kwargs: Additional C{kwargs} for specific parser
            implementation.
        @rtype: LuxonisDataset
        @return: C{LDF} with all the images and annotations parsed.
        """
        train, val, test = self.from_dir(dataset_dir, **kwargs)

<<<<<<< HEAD
        self.dataset.make_splits(
            {
                "train": train,
                "val": val,
                "test": test,
            }
        )
=======
        self.dataset.make_splits({"train": train, "val": val, "test": test})
>>>>>>> 2a641977
        return self.dataset

    @staticmethod
    def _get_added_images(generator: DatasetIterator) -> List[PathType]:
        """Returns list of unique images added by the generator
        function.

        @type generator: L{DatasetGenerator}
        @param generator: Generator function
        @rtype: List[str]
        @return: List of added images by generator function
        """
        return list(
            set(
                item["file"] if isinstance(item, dict) else item.file
                for item in generator
            )
        )

    @staticmethod
    def _compare_stem_files(
        list1: Iterable[Path], list2: Iterable[Path]
    ) -> bool:
        """Compares sets of files by their stem.

        Example:

            >>> BaseParser._compare_stem_files([Path("a.jpg"), Path("b.jpg")],
            ...                                [Path("a.xml"), Path("b.xml")])
            True
            >>> BaseParser._compare_stem_files([Path("a.jpg")], [Path("b.txt")])
            False

        @type list1: Iterable[Path]
        @param list1: First list of files
        @type list2: Iterable[Path]
        @param list2: Second list of files
        @rtype: bool
        @return: If the two sets of files are equal when compared by their stems.
            If the sets are empty, returns C{False}.
        """
        set1 = set(Path(f).stem for f in list1)
        set2 = set(Path(f).stem for f in list2)
        return len(set1) > 0 and set1 == set2

    @staticmethod
    def _list_images(image_dir: Path) -> List[Path]:
        """Returns list of all images in the directory supported by
        opencv.

        @type image_dir: Path
        @param image_dir: Path to directory with images
        @rtype: List[Path]
        @return: List of images in the directory
        """
        cv2_supported_image_formats = {
            ".bmp",
            ".dib",
            ".jpeg",
            ".jpg",
            ".jpe",
            ".jp2",
            ".png",
            ".WebP",
            ".webp",
            ".pbm",
            ".pgm",
            ".ppm",
            ".pxm",
            ".pnm",
            ".sr",
            ".ras",
            ".tiff",
            ".tif",
            ".exr",
            ".hdr",
            ".pic",
        }
        return [
            img
            for img in image_dir.glob("*")
            if img.suffix in cv2_supported_image_formats
        ]

    def _add_task(self, generator: DatasetIterator) -> DatasetIterator:
        """Adds task to the generator.

        @type generator: DatasetIterator
        @param generator: Generator function
        @rtype: DatasetIterator
        @return: Generator function with added task
        """

        task_name = self.task_name or self.dataset_type.value
        for item in generator:
            if isinstance(item, dict):
                item["task"] = task_name
            else:
                item.task = task_name
            yield item<|MERGE_RESOLUTION|>--- conflicted
+++ resolved
@@ -90,11 +90,7 @@
         @rtype: List[str]
         @return: List of added images.
         """
-<<<<<<< HEAD
-        generator, skeletons, added_images = self.from_split(**kwargs)
-=======
         generator, _, skeletons, added_images = self.from_split(**kwargs)
->>>>>>> 2a641977
         self.dataset.add(self._add_task(generator))
         if skeletons:
             for skeleton in skeletons.values():
@@ -151,17 +147,7 @@
         """
         train, val, test = self.from_dir(dataset_dir, **kwargs)
 
-<<<<<<< HEAD
-        self.dataset.make_splits(
-            {
-                "train": train,
-                "val": val,
-                "test": test,
-            }
-        )
-=======
         self.dataset.make_splits({"train": train, "val": val, "test": test})
->>>>>>> 2a641977
         return self.dataset
 
     @staticmethod
