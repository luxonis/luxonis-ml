--- conflicted
+++ resolved
@@ -1,9 +1,5 @@
-<<<<<<< HEAD
 import random
-from typing import Dict, List
 
-=======
->>>>>>> e64bfbfc
 import albumentations as A
 import numpy as np
 from albumentations.core.composition import TransformsSeqType
