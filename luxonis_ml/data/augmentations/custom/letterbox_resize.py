from typing import Any, Dict, Tuple

import albumentations as A
import cv2
import numpy as np
<<<<<<< HEAD
from albumentations.core.bbox_utils import denormalize_bboxes, normalize_bboxes
from typing_extensions import override


class LetterboxResize(A.DualTransform):
=======
from typing_extensions import override

from luxonis_ml.data.utils.visualizations import resolve_color
from luxonis_ml.typing import Color


class LetterboxResize(A.DualTransform):
    mask_fill_value: Tuple[int, int, int]

>>>>>>> 2a641977
    def __init__(
        self,
        height: int,
        width: int,
        interpolation: int = cv2.INTER_LINEAR,
<<<<<<< HEAD
        border_value: int = 0,
        mask_value: int = 0,
=======
        image_fill_value: Color = "black",
        mask_fill_value: int = 0,
>>>>>>> 2a641977
        p: float = 1.0,
    ):
        """Augmentation to apply letterbox resizing to images. Also
        transforms masks, bboxes and keypoints to correct shape.

        @type height: int
        @param height: Desired height of the output.
        @type width: int
        @param width: Desired width of the output.
        @type interpolation: int
        @param interpolation: cv2 flag to specify interpolation used
            when resizing. Defaults to C{cv2.INTER_LINEAR}.
<<<<<<< HEAD
        @type border_value: int, optional
        @param border_value: Padding value for images. Defaults to C{0}.
        @type mask_value: int, optional
        @param mask_value: Padding value for masks. Defaults to C{0}.
        @type p: float, optional
=======
        @type image_fill_value: int
        @param image_fill_value: Padding value for images. Defaults to
            "black".
        @type mask_fill_value: int
        @param mask_fill_value: Padding value for masks. Must be an
            integer representing the class label. Defaults to C{0}
            (background class).
        @type p: float
>>>>>>> 2a641977
        @param p: Probability of applying the transform. Defaults to
            C{1.0}.
        """

<<<<<<< HEAD
        super().__init__(p)

        if not (0 <= border_value <= 255):
            raise ValueError("Border value must be in range [0,255].")

        if not (0 <= mask_value <= 255):
            raise ValueError("Mask value must be in range [0,255].")
=======
        super().__init__(p=p)
>>>>>>> 2a641977

        self.height = height
        self.width = width
        self.interpolation = interpolation
        self.image_fill_value = resolve_color(image_fill_value)
        self.mask_fill_value = resolve_color(mask_fill_value)

    @property
    @override
    def targets(self) -> Dict[str, Any]:
        targets = super().targets
        targets["instance_mask"] = self.apply_to_mask
        return targets

    @override
    def update_params(
        self, params: Dict[str, Any], **kwargs
    ) -> Dict[str, Any]:
        """Updates augmentation parameters with the necessary metadata.

        @param params: The existing augmentation parameters dictionary.
        @type params: Dict[str, Any]
        @param kwargs: Additional keyword arguments to add the
            parameters.
        @type kwargs: Any
        @return: Updated dictionary containing the merged parameters.
        @rtype: Dict[str, Any]
        """

        params = super().update_params(params, **kwargs)
<<<<<<< HEAD

        height = params["rows"]
        width = params["cols"]

        ratio = min(self.height / height, self.width / width)
        new_height = int(height * ratio)
        new_width = int(width * ratio)

        # only supports center alignment
        pad_top = (self.height - new_height) // 2
        pad_bottom = pad_top

        pad_left = (self.width - new_width) // 2
        pad_right = pad_left
=======
        pad_top, pad_bottom, pad_left, pad_right = self.compute_padding(
            params["rows"], params["cols"], self.height, self.width
        )
>>>>>>> 2a641977

        params.update(
            {
                "pad_top": pad_top,
                "pad_bottom": pad_bottom,
                "pad_left": pad_left,
                "pad_right": pad_right,
            }
        )

        return params

<<<<<<< HEAD
=======
    @staticmethod
    def compute_padding(
        orig_height: int, orig_width: int, out_height: int, out_width: int
    ) -> Tuple[int, int, int, int]:
        """Computes the padding required to resize an image to a
        letterbox format.

        @type orig_height: int
        @param orig_height: Original height of the image.
        @type orig_width: int
        @param orig_width: Original width of the image.
        @type out_height: int
        @param out_height: Desired height of the output.
        @type out_width: int
        @param out_width: Desired width of the output.
        @rtype: Tuple[int, int, int, int]
        @return: Padding values for the top, bottom, left and right
            sides of the image.
        """
        ratio = min(out_height / orig_height, out_width / orig_width)
        new_height = int(orig_height * ratio)
        new_width = int(orig_width * ratio)

        pad_top = (out_height - new_height) // 2
        pad_bottom = pad_top

        pad_left = (out_width - new_width) // 2
        pad_right = pad_left
        return pad_top, pad_bottom, pad_left, pad_right

>>>>>>> 2a641977
    @override
    def apply(
        self,
        img: np.ndarray,
        pad_top: int,
        pad_bottom: int,
        pad_left: int,
        pad_right: int,
        **_,
    ) -> np.ndarray:
        """Applies the letterbox augmentation to an image.

        @type img: np.ndarray
        @param img: Input image to which resize is applied.
        @type pad_top: int
        @param pad_top: Number of pixels to pad at the top.
        @type pad_bottom: int
        @param pad_bottom: Number of pixels to pad at the bottom.
        @type pad_left: int
        @param pad_left: Number of pixels to pad on the left.
        @type pad_right: int
        @param pad_right: Number of pixels to pad on the right.
        @rtype: np.ndarray
        @return: Image with applied letterbox resize.
        """
        return self._apply_to_image_data(
            img,
            pad_top,
            pad_bottom,
            pad_left,
            pad_right,
            self.interpolation,
<<<<<<< HEAD
            self.border_value,
=======
            self.image_fill_value,
>>>>>>> 2a641977
        )

    @override
    def apply_to_mask(
        self,
        img: np.ndarray,
        pad_top: int,
        pad_bottom: int,
        pad_left: int,
        pad_right: int,
        **_,
    ) -> np.ndarray:
<<<<<<< HEAD
        """Applies letterbox augmentation to the input mask.

        @type img: np.ndarray
        @param img: Input mask to which resize is applied.
        @type pad_top: int
        @param pad_top: Number of pixels to pad at the top.
        @type pad_bottom: int
        @param pad_bottom: Number of pixels to pad at the bottom.
        @type pad_left: int
        @param pad_left: Number of pixels to pad on the left.
        @type pad_right: int
        @param pad_right: Number of pixels to pad on the right.
        @type params: Any
        @param params: Additional parameters for the padding operation.
        @rtype: np.ndarray
        @return: Mask with applied letterbox resize.
        """
=======
        """Applies letterbox augmentation to the input mask."""
>>>>>>> 2a641977
        return self._apply_to_image_data(
            img,
            pad_top,
            pad_bottom,
            pad_left,
            pad_right,
            cv2.INTER_NEAREST,
<<<<<<< HEAD
            self.mask_value,
=======
            self.mask_fill_value,
>>>>>>> 2a641977
        )

    @override
    def apply_to_bboxes(
        self,
        bbox: np.ndarray,
        pad_top: int,
        pad_bottom: int,
        pad_left: int,
        pad_right: int,
        **_,
    ) -> np.ndarray:
<<<<<<< HEAD
        """Applies letterbox augmentation to the bounding box.

        @type bbox: np.ndarray
        @param bbox: Bounding box to which resize is applied.
        @type pad_top: int
        @param pad_top: Number of pixels to pad at the top.
        @type pad_bottom: int
        @param pad_bottom: Number of pixels to pad at the bottom.
        @type pad_left: int
        @param pad_left: Number of pixels to pad on the left.
        @type pad_right: int
        @param pad_right: Number of pixels to pad on the right.
        @rtype: np.ndarray
        @return: Bounding box with applied letterbox resize.
        """

        if bbox.shape[0] == 0:
            return bbox

        bbox = denormalize_bboxes(
            bbox,
            (
                self.height - pad_top - pad_bottom,
                self.width - pad_left - pad_right,
            ),
        )
        bbox[..., :4] += np.array([pad_left, pad_top] * 2)
        bbox[..., :4] = bbox[..., :4].clip(
            min=[pad_left, pad_top] * 2,
            max=[self.width - pad_left, self.height - pad_top] * 2,
        )

        return normalize_bboxes(bbox, (self.height, self.width))
=======
        """Applies letterbox augmentation to the bounding box."""

        if bbox.size == 0:
            return bbox

        pad_left_norm = pad_left / self.width
        pad_right_norm = pad_right / self.width
        pad_top_norm = pad_top / self.height
        pad_bottom_norm = pad_bottom / self.height

        bbox[:, [0, 2]] *= 1 - pad_left_norm - pad_right_norm
        bbox[:, [0, 2]] += pad_left_norm

        bbox[:, [1, 3]] *= 1 - pad_top_norm - pad_bottom_norm
        bbox[:, [1, 3]] += pad_top_norm

        np.clip(
            bbox[:, [0, 2]],
            pad_left_norm,
            1 - pad_right_norm,
            out=bbox[:, [0, 2]],
        )
        np.clip(
            bbox[:, [1, 3]],
            pad_top_norm,
            1 - pad_bottom_norm,
            out=bbox[:, [1, 3]],
        )

        return bbox
>>>>>>> 2a641977

    @override
    def apply_to_keypoints(
        self,
        keypoint: np.ndarray,
        pad_top: int,
        pad_bottom: int,
        pad_left: int,
        pad_right: int,
        cols: int,
        rows: int,
        **_,
    ) -> np.ndarray:
<<<<<<< HEAD
        """Applies letterbox augmentation to the keypoint.

        @type keypoint: np.ndarray
        @param keypoint: Keypoint to which resize is applied.
        @type pad_top: int
        @param pad_top: Number of pixels to pad at the top.
        @type pad_bottom: int
        @param pad_bottom: Number of pixels to pad at the bottom.
        @type pad_left: int
        @param pad_left: Number of pixels to pad on the left.
        @type pad_right: int
        @param pad_right: Number of pixels to pad on the right.
        @type kwargs: Any
        @param kwargs: Additional parameters for the padding operation.
        @rtype: np.ndarray
        @return: Keypoint with applied letterbox resize.
        """

        if keypoint.shape[0] == 0:
            return keypoint

        scale_x = (self.width - pad_left - pad_right) / cols
        scale_y = (self.height - pad_top - pad_bottom) / rows
        keypoint[:, 0] *= scale_x
        keypoint[:, 0] += pad_left

        keypoint[:, 1] *= scale_y
        keypoint[:, 1] += pad_top

        out_of_bounds_x = np.logical_or(
            keypoint[:, 0] < pad_left, keypoint[:, 0] > self.width - pad_right
        )
        out_of_bounds_y = np.logical_or(
            keypoint[:, 1] < pad_top, keypoint[:, 1] > self.height - pad_bottom
        )
        keypoint[out_of_bounds_x | out_of_bounds_y] = -1

        return keypoint

    @override
    def get_transform_init_args_names(self) -> Tuple[str, ...]:
        """Gets the default arguments for the letterbox augmentation.
=======
        """Applies letterbox augmentation to the keypoint."""

        if keypoint.size == 0:
            return keypoint

        scale_x = (self.width - pad_left - pad_right) / cols
        scale_y = (self.height - pad_top - pad_bottom) / rows
        keypoint[:, 0] *= scale_x
        keypoint[:, 0] += pad_left
>>>>>>> 2a641977

        keypoint[:, 1] *= scale_y
        keypoint[:, 1] += pad_top

        out_of_bounds_x = np.logical_or(
            keypoint[:, 0] < pad_left, keypoint[:, 0] > self.width - pad_right
        )
        out_of_bounds_y = np.logical_or(
            keypoint[:, 1] < pad_top, keypoint[:, 1] > self.height - pad_bottom
        )
        keypoint[out_of_bounds_x | out_of_bounds_y, :2] = -1

<<<<<<< HEAD
=======
        return keypoint

>>>>>>> 2a641977
    def _apply_to_image_data(
        self,
        img: np.ndarray,
        pad_top: int,
        pad_bottom: int,
        pad_left: int,
        pad_right: int,
        interpolation: int,
<<<<<<< HEAD
        fill_value: int,
=======
        fill_value: Tuple[int, int, int],
>>>>>>> 2a641977
    ) -> np.ndarray:
        resized_img = cv2.resize(
            img,
            (
                self.width - pad_left - pad_right,
                self.height - pad_top - pad_bottom,
            ),
            interpolation=interpolation,
        )
        return cv2.copyMakeBorder(
            resized_img,
            pad_top,
            pad_bottom,
            pad_left,
            pad_right,
            cv2.BORDER_CONSTANT,
            value=fill_value,
<<<<<<< HEAD
        ).astype(img.dtype)

    def _out_of_bounds(
        self, value: float, min_limit: float, max_limit: float
    ) -> bool:
        return value < min_limit or value > max_limit
=======
        ).astype(img.dtype)
>>>>>>> 2a641977
<|MERGE_RESOLUTION|>--- conflicted
+++ resolved
@@ -3,13 +3,6 @@
 import albumentations as A
 import cv2
 import numpy as np
-<<<<<<< HEAD
-from albumentations.core.bbox_utils import denormalize_bboxes, normalize_bboxes
-from typing_extensions import override
-
-
-class LetterboxResize(A.DualTransform):
-=======
 from typing_extensions import override
 
 from luxonis_ml.data.utils.visualizations import resolve_color
@@ -19,19 +12,13 @@
 class LetterboxResize(A.DualTransform):
     mask_fill_value: Tuple[int, int, int]
 
->>>>>>> 2a641977
     def __init__(
         self,
         height: int,
         width: int,
         interpolation: int = cv2.INTER_LINEAR,
-<<<<<<< HEAD
-        border_value: int = 0,
-        mask_value: int = 0,
-=======
         image_fill_value: Color = "black",
         mask_fill_value: int = 0,
->>>>>>> 2a641977
         p: float = 1.0,
     ):
         """Augmentation to apply letterbox resizing to images. Also
@@ -44,13 +31,6 @@
         @type interpolation: int
         @param interpolation: cv2 flag to specify interpolation used
             when resizing. Defaults to C{cv2.INTER_LINEAR}.
-<<<<<<< HEAD
-        @type border_value: int, optional
-        @param border_value: Padding value for images. Defaults to C{0}.
-        @type mask_value: int, optional
-        @param mask_value: Padding value for masks. Defaults to C{0}.
-        @type p: float, optional
-=======
         @type image_fill_value: int
         @param image_fill_value: Padding value for images. Defaults to
             "black".
@@ -59,22 +39,11 @@
             integer representing the class label. Defaults to C{0}
             (background class).
         @type p: float
->>>>>>> 2a641977
         @param p: Probability of applying the transform. Defaults to
             C{1.0}.
         """
 
-<<<<<<< HEAD
-        super().__init__(p)
-
-        if not (0 <= border_value <= 255):
-            raise ValueError("Border value must be in range [0,255].")
-
-        if not (0 <= mask_value <= 255):
-            raise ValueError("Mask value must be in range [0,255].")
-=======
         super().__init__(p=p)
->>>>>>> 2a641977
 
         self.height = height
         self.width = width
@@ -105,26 +74,9 @@
         """
 
         params = super().update_params(params, **kwargs)
-<<<<<<< HEAD
-
-        height = params["rows"]
-        width = params["cols"]
-
-        ratio = min(self.height / height, self.width / width)
-        new_height = int(height * ratio)
-        new_width = int(width * ratio)
-
-        # only supports center alignment
-        pad_top = (self.height - new_height) // 2
-        pad_bottom = pad_top
-
-        pad_left = (self.width - new_width) // 2
-        pad_right = pad_left
-=======
         pad_top, pad_bottom, pad_left, pad_right = self.compute_padding(
             params["rows"], params["cols"], self.height, self.width
         )
->>>>>>> 2a641977
 
         params.update(
             {
@@ -137,8 +89,6 @@
 
         return params
 
-<<<<<<< HEAD
-=======
     @staticmethod
     def compute_padding(
         orig_height: int, orig_width: int, out_height: int, out_width: int
@@ -169,7 +119,6 @@
         pad_right = pad_left
         return pad_top, pad_bottom, pad_left, pad_right
 
->>>>>>> 2a641977
     @override
     def apply(
         self,
@@ -202,11 +151,7 @@
             pad_left,
             pad_right,
             self.interpolation,
-<<<<<<< HEAD
-            self.border_value,
-=======
             self.image_fill_value,
->>>>>>> 2a641977
         )
 
     @override
@@ -219,27 +164,7 @@
         pad_right: int,
         **_,
     ) -> np.ndarray:
-<<<<<<< HEAD
-        """Applies letterbox augmentation to the input mask.
-
-        @type img: np.ndarray
-        @param img: Input mask to which resize is applied.
-        @type pad_top: int
-        @param pad_top: Number of pixels to pad at the top.
-        @type pad_bottom: int
-        @param pad_bottom: Number of pixels to pad at the bottom.
-        @type pad_left: int
-        @param pad_left: Number of pixels to pad on the left.
-        @type pad_right: int
-        @param pad_right: Number of pixels to pad on the right.
-        @type params: Any
-        @param params: Additional parameters for the padding operation.
-        @rtype: np.ndarray
-        @return: Mask with applied letterbox resize.
-        """
-=======
         """Applies letterbox augmentation to the input mask."""
->>>>>>> 2a641977
         return self._apply_to_image_data(
             img,
             pad_top,
@@ -247,11 +172,7 @@
             pad_left,
             pad_right,
             cv2.INTER_NEAREST,
-<<<<<<< HEAD
-            self.mask_value,
-=======
             self.mask_fill_value,
->>>>>>> 2a641977
         )
 
     @override
@@ -264,41 +185,6 @@
         pad_right: int,
         **_,
     ) -> np.ndarray:
-<<<<<<< HEAD
-        """Applies letterbox augmentation to the bounding box.
-
-        @type bbox: np.ndarray
-        @param bbox: Bounding box to which resize is applied.
-        @type pad_top: int
-        @param pad_top: Number of pixels to pad at the top.
-        @type pad_bottom: int
-        @param pad_bottom: Number of pixels to pad at the bottom.
-        @type pad_left: int
-        @param pad_left: Number of pixels to pad on the left.
-        @type pad_right: int
-        @param pad_right: Number of pixels to pad on the right.
-        @rtype: np.ndarray
-        @return: Bounding box with applied letterbox resize.
-        """
-
-        if bbox.shape[0] == 0:
-            return bbox
-
-        bbox = denormalize_bboxes(
-            bbox,
-            (
-                self.height - pad_top - pad_bottom,
-                self.width - pad_left - pad_right,
-            ),
-        )
-        bbox[..., :4] += np.array([pad_left, pad_top] * 2)
-        bbox[..., :4] = bbox[..., :4].clip(
-            min=[pad_left, pad_top] * 2,
-            max=[self.width - pad_left, self.height - pad_top] * 2,
-        )
-
-        return normalize_bboxes(bbox, (self.height, self.width))
-=======
         """Applies letterbox augmentation to the bounding box."""
 
         if bbox.size == 0:
@@ -329,7 +215,6 @@
         )
 
         return bbox
->>>>>>> 2a641977
 
     @override
     def apply_to_keypoints(
@@ -343,26 +228,9 @@
         rows: int,
         **_,
     ) -> np.ndarray:
-<<<<<<< HEAD
-        """Applies letterbox augmentation to the keypoint.
-
-        @type keypoint: np.ndarray
-        @param keypoint: Keypoint to which resize is applied.
-        @type pad_top: int
-        @param pad_top: Number of pixels to pad at the top.
-        @type pad_bottom: int
-        @param pad_bottom: Number of pixels to pad at the bottom.
-        @type pad_left: int
-        @param pad_left: Number of pixels to pad on the left.
-        @type pad_right: int
-        @param pad_right: Number of pixels to pad on the right.
-        @type kwargs: Any
-        @param kwargs: Additional parameters for the padding operation.
-        @rtype: np.ndarray
-        @return: Keypoint with applied letterbox resize.
-        """
-
-        if keypoint.shape[0] == 0:
+        """Applies letterbox augmentation to the keypoint."""
+
+        if keypoint.size == 0:
             return keypoint
 
         scale_x = (self.width - pad_left - pad_right) / cols
@@ -379,41 +247,10 @@
         out_of_bounds_y = np.logical_or(
             keypoint[:, 1] < pad_top, keypoint[:, 1] > self.height - pad_bottom
         )
-        keypoint[out_of_bounds_x | out_of_bounds_y] = -1
+        keypoint[out_of_bounds_x | out_of_bounds_y, :2] = -1
 
         return keypoint
 
-    @override
-    def get_transform_init_args_names(self) -> Tuple[str, ...]:
-        """Gets the default arguments for the letterbox augmentation.
-=======
-        """Applies letterbox augmentation to the keypoint."""
-
-        if keypoint.size == 0:
-            return keypoint
-
-        scale_x = (self.width - pad_left - pad_right) / cols
-        scale_y = (self.height - pad_top - pad_bottom) / rows
-        keypoint[:, 0] *= scale_x
-        keypoint[:, 0] += pad_left
->>>>>>> 2a641977
-
-        keypoint[:, 1] *= scale_y
-        keypoint[:, 1] += pad_top
-
-        out_of_bounds_x = np.logical_or(
-            keypoint[:, 0] < pad_left, keypoint[:, 0] > self.width - pad_right
-        )
-        out_of_bounds_y = np.logical_or(
-            keypoint[:, 1] < pad_top, keypoint[:, 1] > self.height - pad_bottom
-        )
-        keypoint[out_of_bounds_x | out_of_bounds_y, :2] = -1
-
-<<<<<<< HEAD
-=======
-        return keypoint
-
->>>>>>> 2a641977
     def _apply_to_image_data(
         self,
         img: np.ndarray,
@@ -422,11 +259,7 @@
         pad_left: int,
         pad_right: int,
         interpolation: int,
-<<<<<<< HEAD
-        fill_value: int,
-=======
         fill_value: Tuple[int, int, int],
->>>>>>> 2a641977
     ) -> np.ndarray:
         resized_img = cv2.resize(
             img,
@@ -444,13 +277,4 @@
             pad_right,
             cv2.BORDER_CONSTANT,
             value=fill_value,
-<<<<<<< HEAD
-        ).astype(img.dtype)
-
-    def _out_of_bounds(
-        self, value: float, min_limit: float, max_limit: float
-    ) -> bool:
-        return value < min_limit or value > max_limit
-=======
-        ).astype(img.dtype)
->>>>>>> 2a641977
+        ).astype(img.dtype)