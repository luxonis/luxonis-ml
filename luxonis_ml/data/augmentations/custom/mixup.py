--- conflicted
+++ resolved
@@ -1,18 +1,11 @@
 import random
 from typing import Any, Dict, List, Literal, Optional, Tuple, Union
 
+import albumentations as A
 import cv2
 import numpy as np
 from typing_extensions import override
 
-<<<<<<< HEAD
-from ..batch_transform import BatchBasedTransform
-
-
-class MixUp(BatchBasedTransform):
-    def __init__(
-        self, alpha: Union[float, Tuple[float, float]] = 0.5, p: float = 0.5
-=======
 from luxonis_ml.data.augmentations.batch_transform import BatchTransform
 from luxonis_ml.data.augmentations.custom import LetterboxResize
 
@@ -23,7 +16,6 @@
         alpha: Union[float, Tuple[float, float]] = 0.5,
         keep_aspect_ratio: bool = True,
         p: float = 0.5,
->>>>>>> 2a641977
     ):
         """MixUp augmentation that merges two images and their
         annotations into one. If images are not of same size then second
@@ -32,39 +24,14 @@
         @type alpha: Union[float, Tuple[float, float]]
         @param alpha: Mixing coefficient, either a single float or a
             tuple representing the range. Defaults to C{0.5}.
-<<<<<<< HEAD
-=======
         @type keep_aspect_ratio: bool
         @param keep_aspect_ratio: Whether to keep the aspect ratio of
             the second image when resizing. Defaults to C{True}.
->>>>>>> 2a641977
         @type p: float, optional
         @param p: Probability of applying the transform. Defaults to
             C{0.5}.
         """
         super().__init__(batch_size=2, p=p)
-<<<<<<< HEAD
-
-        self.alpha = alpha if isinstance(alpha, tuple) else (alpha, alpha)
-        self._check_alpha()
-
-    def _check_alpha(self) -> None:
-        if not 0 <= self.alpha[0] <= 1 or not 0 <= self.alpha[1] <= 1:
-            raise ValueError("Alpha must be in range [0, 1].")
-
-        if self.alpha[0] > self.alpha[1]:
-            raise ValueError("Alpha range must be in ascending order.")
-
-    @override
-    def get_transform_init_args_names(self) -> Tuple[str, ...]:
-        """Gets the default arguments for the mixup augmentation.
-
-        @rtype: Tuple[str, ...]
-        @return: The string keywords of the arguments.
-        """
-        return ("alpha",)
-
-=======
 
         self.alpha = (
             alpha if isinstance(alpha, (list, tuple)) else (alpha, alpha)
@@ -80,16 +47,12 @@
         if self.alpha[0] > self.alpha[1]:
             raise ValueError("Alpha range must be in ascending order.")
 
->>>>>>> 2a641977
     @override
     def apply(
         self,
         image_batch: List[np.ndarray],
         image_shapes: List[Tuple[int, int]],
-<<<<<<< HEAD
-=======
         alpha: float,
->>>>>>> 2a641977
         **_,
     ) -> np.ndarray:
         """Applies the transformation to a batch of images.
@@ -104,30 +67,16 @@
         """
 
         image1 = image_batch[0]
-<<<<<<< HEAD
-        image2 = cv2.resize(
-            image_batch[1], (image_shapes[0][1], image_shapes[0][0])
-        )
-
-        curr_alpha = random.uniform(
-            max(self.alpha[0], 0), min(self.alpha[1], 1)
-        )
-        return cv2.addWeighted(image1, curr_alpha, image2, 1 - curr_alpha, 0.0)
-=======
         image2 = self.resize(image_batch[1], image_shapes, "image", alpha)
 
         return cv2.addWeighted(image1, alpha, image2, 1 - alpha, 0.0)
->>>>>>> 2a641977
 
     @override
     def apply_to_mask(
         self,
         mask_batch: List[np.ndarray],
         image_shapes: List[Tuple[int, int]],
-<<<<<<< HEAD
-=======
         alpha: float,
->>>>>>> 2a641977
         **_,
     ) -> np.ndarray:
         """Applies the transformation to a batch of masks.
@@ -140,27 +89,6 @@
             transformation is applied.
         @type image_shapes: List[Tuple[int, int]]
         @param image_shapes: Shapes of the input images in the batch.
-<<<<<<< HEAD
-        @rtype: List[np.ndarray]
-        @return: List of transformed masks.
-        """
-        mask1 = mask_batch[0]
-        mask2 = cv2.resize(
-            mask_batch[1],
-            (image_shapes[0][1], image_shapes[0][0]),
-            interpolation=cv2.INTER_NEAREST,
-        )
-        out_mask = mask1 + mask2
-        # if masks intersect keep the one from the first image
-        mask_inter = mask1 > 0
-        out_mask[mask_inter] = mask1[mask_inter]
-
-        return out_mask
-
-    @override
-    def apply_to_bboxes(
-        self, bboxes_batch: List[np.ndarray], **_
-=======
         @type alpha: float
         @param alpha: Mixing coefficient.
         @rtype: List[np.ndarray]
@@ -222,7 +150,6 @@
         rows: int,
         cols: int,
         **_,
->>>>>>> 2a641977
     ) -> np.ndarray:
         """Applies the transformation to a batch of bboxes.
 
@@ -234,30 +161,21 @@
         """
         for i in range(len(bboxes_batch)):
             bbox = bboxes_batch[i]
-<<<<<<< HEAD
-            if bbox.shape[1] == 4:
-                bboxes_batch[i] = np.zeros((0, 6), dtype=bbox.dtype)
-=======
             if bbox.size == 0:  # pragma: no cover
                 bboxes_batch[i] = np.zeros((0, 6), dtype=bbox.dtype)
 
         bboxes_batch[1] = self.resize(
             bboxes_batch[1], image_shapes, "bboxes", rows=rows, cols=cols
         )
->>>>>>> 2a641977
 
         return np.concatenate(bboxes_batch, axis=0)
 
     @override
     def apply_to_keypoints(
-<<<<<<< HEAD
-        self, keypoints_batch: List[np.ndarray], **_
-=======
         self,
         keypoints_batch: List[np.ndarray],
         image_shapes: List[Tuple[int, int]],
         **_,
->>>>>>> 2a641977
     ) -> np.ndarray:
         """Applies the transformation to a batch of keypoints.
 
@@ -267,11 +185,6 @@
         @rtype: np.ndarray
         @return: Transformed keypoints.
         """
-<<<<<<< HEAD
-        return np.concatenate(keypoints_batch, axis=0)
-
-    @override
-=======
         for i in range(len(keypoints_batch)):
             if keypoints_batch[i].size == 0:  # pragma: no cover
                 keypoints_batch[i] = np.zeros(
@@ -302,7 +215,6 @@
         return {"alpha": alpha}
 
     @override
->>>>>>> 2a641977
     def get_params_dependent_on_data(
         self, params: Dict[str, Any], data: Dict[str, Any]
     ) -> Dict[str, Any]:
@@ -314,10 +226,6 @@
             targets.
         @rtype: Dict[str, Any]
         """
-<<<<<<< HEAD
-        image_batch = data["image"]
-        return {"image_shapes": [image.shape[:2] for image in image_batch]}
-=======
         params = super().get_params_dependent_on_data(params, data)
         image_batch = data["image"]
         return {"image_shapes": [image.shape[:2] for image in image_batch]}
@@ -360,5 +268,4 @@
         elif target_type == "keypoints":
             return self.resize_transform.apply_to_keypoints(
                 data, *padding, **kwargs
-            )
->>>>>>> 2a641977
+            )