import math
import random
from typing import Any

import cv2
import numpy as np
from albumentations.core.bbox_utils import denormalize_bboxes, normalize_bboxes
from typing_extensions import override

from luxonis_ml.data.augmentations.batch_transform import BatchTransform


class Mosaic4(BatchTransform):
    def __init__(
        self,
        out_height: int,
        out_width: int,
        value: float | list[int] | list[float] | None = None,
        mask_value: float | list[int] | list[float] | None = None,
        p: float = 0.5,
    ):
        """Mosaic augmentation arranges selected four images into single
        image in a 2x2 grid layout. This is done in deterministic way
        meaning first image in the batch will always be in top left. The
        input images should have the same number of channels but can
        have different widths and heights. The output is cropped around
        the intersection point of the four images with the size
        (out_with x out_height). If the mosaic image is smaller than
        width x height, the gap is filled by the C{fill_value}.

        @type out_height: int
        @param out_height: Output image height. The mosaic image is
            cropped by this height around the mosaic center. If the size
            of the mosaic image is smaller than this value the gap is
            filled by the C{value}.
        @type out_width: int
        @param out_width: Output image width. The mosaic image is
            cropped by this height around the mosaic center. If the size
            of the mosaic image is smaller than this value the gap is
            filled by the C{value}.
        @type value: Optional[Union[int, float, List[int], List[float]]]
        @param value: Padding value. Defaults to C{None}.
        @type mask_value: Optional[Union[int, float, List[int],
            List[float]]]
        @param mask_value: Padding value for masks. Defaults to C{None}.
        @type p: float
        @param p: Probability of applying the transform. Defaults to
            C{0.5}.
        """

        super().__init__(batch_size=4, p=p)

        if out_height <= 0:
            raise ValueError(
                f"`out_height` must be larger than 0, got {out_height}"
            )
        if out_width <= 0:
            raise ValueError(
                f"`out_width` must be larger than 0, got {out_width}"
            )

        self.out_height = out_height
        self.out_width = out_width
        self.value = value
        self.mask_value = mask_value

<<<<<<< HEAD
    @override
    def get_params_dependent_on_data(
        self, params: Dict[str, Any], data: Dict[str, Any]
    ) -> Dict[str, Any]:
        """Get parameters dependent on the targets.

        @param params: Dictionary containing parameters.
        @type params: Dict[str, Any]
        @param data: Dictionary containing data.
        @type data: Dict[str, Any]
        @return: Dictionary containing parameters dependent on the
            targets.
        @rtype: Dict[str, Any]
        """
        x_crop, y_crop = self.generate_random_crop_center()
        return {
            "x_crop": x_crop,
            "y_crop": y_crop,
            "rows": self.out_width,
            "cols": self.out_height,
        }

    def generate_random_crop_center(self) -> Tuple[int, int]:
=======
    def generate_random_crop_center(self) -> tuple[int, int]:
>>>>>>> 2885fdb4
        """Generate a random crop center within the bounds of the mosaic
        image size."""
        crop_x = random.randint(0, max(0, self.out_width))
        crop_y = random.randint(0, max(0, self.out_height))
        return crop_x, crop_y

    @override
    def apply(
        self, image_batch: list[np.ndarray], x_crop: int, y_crop: int, **_
    ) -> np.ndarray:
        """Applies the transformation to a batch of images.

        @type image_batch: List[np.ndarray]
        @param image_batch: Batch of input images to which the
            transformation is applied.
        @type x_crop: int
        @param x_crop: x-coordinate of the croping start point
        @type y_crop: int
        @param y_crop: y-coordinate of the croping start point
        @rtype: np.ndarray
        @return: Transformed images.
        """
        return apply_mosaic4_to_images(
            image_batch,
            self.out_height,
            self.out_width,
            x_crop,
            y_crop,
            self.value,
        )

    @override
    def apply_to_mask(
        self,
        mask_batch: list[np.ndarray],
        x_crop: int,
        y_crop: int,
        cols: int,
        rows: int,
        **_,
    ) -> np.ndarray:
        """Applies the transformation to a batch of masks.

        @type mask_batch: List[np.ndarray]
        @param mask_batch: Batch of input masks to which the
            transformation is applied.
        @type x_crop: int
        @param x_crop: x-coordinate of the croping start point
        @type y_crop: int
        @param y_crop: y-coordinate of the croping start point
        @rtype: np.ndarray
        @return: Transformed masks.
        """
        for i in range(len(mask_batch)):
            mask = mask_batch[i]
            if mask.size == 0:
                if len(mask.shape) == 2:
                    mask_batch[i] = np.zeros((rows, cols), dtype=mask.dtype)
                else:
                    mask_batch[i] = np.zeros(
                        (rows, cols, mask.shape[-1]), dtype=mask.dtype
                    )
        return apply_mosaic4_to_images(
            mask_batch,
            self.out_height,
            self.out_width,
            x_crop,
            y_crop,
            self.mask_value,
        )

    @override
    def apply_to_instance_mask(
        self, masks_batch: list[np.ndarray], x_crop: int, y_crop: int, **_
    ) -> np.ndarray:
        """Applies the transformation to a batch of instance masks.

        @type mask_batch: List[np.ndarray]
        @param mask_batch: Batch of input masks to which the
            transformation is applied.
        @type x_crop: int
        @param x_crop: x-coordinate of the croping start point
        @type y_crop: int
        @param y_crop: y-coordinate of the croping start point
        @rtype: np.ndarray
        @return: Transformed masks.
        """
        return apply_mosaic4_to_instance_masks(
            masks_batch,
            self.out_height,
            self.out_width,
            x_crop,
            y_crop,
            self.value,
        )

    @override
    def apply_to_bboxes(
        self,
        bboxes_batch: list[np.ndarray],
        image_shapes: list[tuple[int, int]],
        x_crop: int,
        y_crop: int,
        **_,
    ) -> np.ndarray:
        """Applies the transformation to a batch of bboxes.

        @type bboxes_batch: List[np.ndarray]
        @param bboxes_batch: Batch of input bboxes to which the
            transformation is applied.
        @type indices: List[Tuple[int, int]]
        @param indices: Indices of images in the batch.
        @type image_shapes: List[Tuple[int, int]]
        @param image_shapes: Shapes of the input images in the batch.
        @type params: Any
        @param params: Additional parameters for the transformation.
        @type x_crop: int
        @param x_crop: x-coordinate of the croping start point
        @type y_crop: int
        @param y_crop: y-coordinate of the croping start point
        @rtype: List[np.ndarray]
        @return: List of transformed bboxes.
        """
        new_bboxes = []
<<<<<<< HEAD
        for i, (bboxes, (cols, rows)) in enumerate(
            zip(bboxes_batch, image_shapes)
=======
        for i, (bboxes, (rows, cols)) in enumerate(
            zip(bboxes_batch, image_shapes, strict=True)
>>>>>>> 2885fdb4
        ):
            if bboxes.size == 0:  # pragma: no cover
                bboxes = np.zeros((0, 6), dtype=bboxes.dtype)

            bbox = apply_mosaic4_to_bboxes(
                bboxes,
                cols,
                rows,
                i,
                self.out_height,
                self.out_width,
                x_crop,
                y_crop,
            )
            new_bboxes.append(bbox)

        return np.concatenate(new_bboxes, axis=0)

    @override
    def apply_to_keypoints(
        self,
        keypoints_batch: list[np.ndarray],
        image_shapes: list[tuple[int, int]],
        x_crop: int,
        y_crop: int,
        **_,
    ) -> np.ndarray:
        """Applies the transformation to a batch of keypoints.

        @type keypoints_batch: List[KeypointType]
        @param keypoints_batch: Batch of input keypoints to which the
            transformation is applied.
        @type indices: List[Tuple[int, int]]
        @param indices: Indices of images in the batch.
        @type image_shapes: List[Tuple[int, int]]
        @param image_shapes: Shapes of the input images in the batch.
        @type params: Any
        @param params: Additional parameters for the transformation.
        @type x_crop: int
        @param x_crop: x-coordinate of the croping start point
        @type y_crop: int
        @param y_crop: y-coordinate of the croping start point
        @rtype: List[KeypointType]
        @return: List of transformed keypoints.
        """
        new_keypoints = []
<<<<<<< HEAD
        for i, (keypoints, (cols, rows)) in enumerate(
            zip(keypoints_batch, image_shapes)
=======
        for i, (keypoints, (rows, cols)) in enumerate(
            zip(keypoints_batch, image_shapes, strict=True)
>>>>>>> 2885fdb4
        ):
            if keypoints.size == 0:
                keypoints = np.zeros((0, 6), dtype=keypoints.dtype)

            new_keypoint = apply_mosaic4_to_keypoints(
                keypoints,
                cols,
                rows,
                i,
                self.out_height,
                self.out_width,
                x_crop,
                y_crop,
            )
            new_keypoints.append(new_keypoint)
        return np.concatenate(new_keypoints, axis=0)

<<<<<<< HEAD
=======
    @override
    def get_params_dependent_on_data(
        self, params: dict[str, Any], data: dict[str, Any]
    ) -> dict[str, Any]:
        """Get parameters dependent on the targets.

        @type params: Dict[str, Any]
        @param params: Dictionary containing parameters.
        @rtype: Dict[str, Any]
        @return: Dictionary containing parameters dependent on the
            targets.
        """
        additional_params = super().get_params_dependent_on_data(params, data)
        image_batch = data["image"]
        image_shapes = [tuple(image.shape[:2]) for image in image_batch]
        x_crop, y_crop = self.generate_random_crop_center()
        additional_params.update(
            {"image_shapes": image_shapes, "x_crop": x_crop, "y_crop": y_crop}
        )
        return additional_params

>>>>>>> 2885fdb4

def compute_mosaic4_corners(
    quadrant: int,
    out_height: int,
    out_width: int,
    in_height: int,
    in_width: int,
) -> tuple[tuple[int, int, int, int], tuple[int, int, int, int]]:
    if quadrant == 0:
        x1a, y1a, x2a, y2a = (
            max(out_width - in_width, 0),
            max(out_height - in_height, 0),
            out_width,
            out_height,
        )
        x1b, y1b, x2b, y2b = (
            in_width - (x2a - x1a),
            in_height - (y2a - y1a),
            in_width,
            in_height,
        )

    elif quadrant == 1:
        x1a, y1a, x2a, y2a = (
            out_width,
            max(out_height - in_height, 0),
            min(out_width + in_width, out_width * 2),
            out_height,
        )
        x1b, y1b, x2b, y2b = (
            0,
            in_height - (y2a - y1a),
            min(in_width, x2a - x1a),
            in_height,
        )
    elif quadrant == 2:
        x1a, y1a, x2a, y2a = (
            max(out_width - in_width, 0),
            out_height,
            out_width,
            min(out_height * 2, out_height + in_height),
        )
        x1b, y1b, x2b, y2b = (
            in_width - (x2a - x1a),
            0,
            in_width,
            min(y2a - y1a, in_height),
        )
    else:
        x1a, y1a, x2a, y2a = (
            out_width,
            out_height,
            min(out_width + in_width, out_width * 2),
            min(out_height * 2, out_height + in_height),
        )
        x1b, y1b, x2b, y2b = (
            0,
            0,
            min(in_width, x2a - x1a),
            min(y2a - y1a, in_height),
        )
    return (x1a, y1a, x2a, y2a), (x1b, y1b, x2b, y2b)


def apply_mosaic4_to_instance_masks(
    masks_batch: list[np.ndarray],
    out_height: int,
    out_width: int,
    x_crop: int,
    y_crop: int,
    value: float | list[int] | list[float] | None = None,
) -> np.ndarray:
    out_masks = []
    out_shape = [out_height * 2, out_width * 2]

    if not any(m.size for m in masks_batch):
        return np.zeros((out_height, out_width, 0), dtype=np.uint8)

    for quadrant, masks in enumerate(masks_batch):
        if masks.size == 0:
            continue

        for i in range(masks.shape[-1]):
            mask = masks[..., i]
            imgsz = max(out_height, out_width)
            h, w = mask.shape
            r = imgsz / max(h, w)
            if r != 1:
                w, h = (
                    min(math.ceil(w * r), imgsz),
                    min(math.ceil(h * r), imgsz),
                )
                mask = cv2.resize(
                    mask, (w, h), interpolation=cv2.INTER_NEAREST
                )

            combined_mask = np.full(
                out_shape, value if value is not None else 0, dtype=masks.dtype
            )
            (x1a, y1a, x2a, y2a), (x1b, y1b, x2b, y2b) = (
                compute_mosaic4_corners(quadrant, out_height, out_width, h, w)
            )

            combined_region = combined_mask[y1a:y2a, x1a:x2a]
            mask_region = mask[y1b:y2b, x1b:x2b]

            combined_height, combined_width = combined_region.shape[:2]
            img_h, img_w = mask_region.shape[:2]

            min_h = min(combined_height, img_h)
            min_w = min(combined_width, img_w)

            combined_mask[y1a : y1a + min_h, x1a : x1a + min_w] = mask[
                y1b : y1b + min_h, x1b : x1b + min_w
            ]

            combined_mask = combined_mask[
                y_crop : y_crop + out_height, x_crop : x_crop + out_width
            ]
            out_masks.append(combined_mask)

    if not out_masks:
        return np.zeros((out_height, out_width, 0), dtype=np.uint8)

    return np.stack(out_masks, axis=-1)


def apply_mosaic4_to_images(
    image_batch: list[np.ndarray],
    out_height: int,
    out_width: int,
    x_crop: int,
    y_crop: int,
    padding: float | list[int] | list[float] | None = None,
) -> np.ndarray:
    """Arrange the images in a 2x2 grid layout.

    The input images should have the same number of channels but can
    have different widths and heights. The gaps are filled by the
    padding value.
    """

    if len(image_batch[0].shape) == 2:
        out_shape = [out_height * 2, out_width * 2]
    else:
        out_shape = [out_height * 2, out_width * 2, image_batch[0].shape[2]]

    combined_image = np.full(
        out_shape,
        padding if padding is not None else 0,
        dtype=image_batch[0].dtype,
    )

    for quadrant, img in enumerate(image_batch):
        h, w = img.shape[:2]
        imgsz = max(out_height, out_width)
        r = imgsz / max(h, w)
        if r != 1:
            w, h = (min(math.ceil(w * r), imgsz), min(math.ceil(h * r), imgsz))
            img = cv2.resize(img, (w, h), interpolation=cv2.INTER_LINEAR)
            if img.ndim == 2:
                img = img.reshape(h, w, 1)

        (x1a, y1a, x2a, y2a), (x1b, y1b, x2b, y2b) = compute_mosaic4_corners(
            quadrant, out_height, out_width, h, w
        )

        combined_region = combined_image[y1a:y2a, x1a:x2a]
        img_region = img[y1b:y2b, x1b:x2b]

        combined_height, combined_width = combined_region.shape[:2]
        img_h, img_w = img_region.shape[:2]

        min_h = min(combined_height, img_h)
        min_w = min(combined_width, img_w)

        combined_image[y1a : y1a + min_h, x1a : x1a + min_w] = img[
            y1b : y1b + min_h, x1b : x1b + min_w
        ]

    return combined_image[
        y_crop : y_crop + out_height, x_crop : x_crop + out_width
    ]


def apply_mosaic4_to_bboxes(
    bbox: np.ndarray,
    in_height: int,
    in_width: int,
    position_index: int,
    out_height: int,
    out_width: int,
    x_crop: int,
    y_crop: int,
) -> np.ndarray:
    """Adjust bounding box coordinates to account for mosaic grid
    position.

    This function modifies bounding boxes according to their placement
    in a 2x2 grid mosaic, shifting their coordinates based on the tile's
    relative position within the mosaic.
    """

    bbox = denormalize_bboxes(bbox, (in_height, in_width))

    imgsz = max(out_height, out_width)
    r = imgsz / max(in_height, in_width)
    if r != 1:
        in_width, in_height = (
            min(math.ceil(in_width * r), imgsz),
            min(math.ceil(in_height * r), imgsz),
        )
        bbox[:, :4] = bbox[:, :4] * r

    if position_index == 0:
        shift_x = out_width - in_width
        shift_y = out_height - in_height
    elif position_index == 1:
        shift_x = out_width
        shift_y = out_height - in_height
    elif position_index == 2:
        shift_x = out_width - in_width
        shift_y = out_height
    elif position_index == 3:
        shift_x = out_width
        shift_y = out_height

    bbox[:, 0] += shift_x - x_crop
    bbox[:, 2] += shift_x - x_crop

    bbox[:, 1] += shift_y - y_crop
    bbox[:, 3] += shift_y - y_crop

    return normalize_bboxes(bbox, (out_height, out_width))


def apply_mosaic4_to_keypoints(
    keypoints: np.ndarray,
    in_height: int,
    in_width: int,
    position_index: int,
    out_height: int,
    out_width: int,
    x_crop: int,
    y_crop: int,
) -> np.ndarray:
    """Adjust keypoint coordinates based on mosaic grid position.

    This function adjusts the keypoint coordinates by placing them in
    one of the 2x2 mosaic grid cells, with shifts relative to the mosaic
    center.
    """
    imgsz = max(out_height, out_width)
    r = imgsz / max(in_height, in_width)
    if r != 1:
        in_width, in_height = (
            min(math.ceil(in_width * r), imgsz),
            min(math.ceil(in_height * r), imgsz),
        )
        keypoints[:, 0] = keypoints[:, 0] * r
        keypoints[:, 1] = keypoints[:, 1] * r

    if position_index == 0:
        shift_x = out_width - in_width
        shift_y = out_height - in_height
    elif position_index == 1:
        shift_x = out_width
        shift_y = out_height - in_height
    elif position_index == 2:
        shift_x = out_width - in_width
        shift_y = out_height
    elif position_index == 3:
        shift_x = out_width
        shift_y = out_height

    keypoints[:, 0] += shift_x - x_crop
    keypoints[:, 1] += shift_y - y_crop

    mask_invalid = (
        (keypoints[:, 0] < 0)
        | (keypoints[:, 0] > out_width)
        | (keypoints[:, 1] < 0)
        | (keypoints[:, 1] > out_height)
    )

    keypoints[:, -1] = np.where(mask_invalid, 0, keypoints[:, -1])
    return keypoints<|MERGE_RESOLUTION|>--- conflicted
+++ resolved
@@ -38,10 +38,10 @@
             cropped by this height around the mosaic center. If the size
             of the mosaic image is smaller than this value the gap is
             filled by the C{value}.
-        @type value: Optional[Union[int, float, List[int], List[float]]]
+        @type value: Optional[Union[int, float, list[int], list[float]]]
         @param value: Padding value. Defaults to C{None}.
-        @type mask_value: Optional[Union[int, float, List[int],
-            List[float]]]
+        @type mask_value: Optional[Union[int, float, list[int],
+            list[float]]]
         @param mask_value: Padding value for masks. Defaults to C{None}.
         @type p: float
         @param p: Probability of applying the transform. Defaults to
@@ -64,20 +64,19 @@
         self.value = value
         self.mask_value = mask_value
 
-<<<<<<< HEAD
     @override
     def get_params_dependent_on_data(
-        self, params: Dict[str, Any], data: Dict[str, Any]
-    ) -> Dict[str, Any]:
+        self, params: dict[str, Any], data: dict[str, Any]
+    ) -> dict[str, Any]:
         """Get parameters dependent on the targets.
 
         @param params: Dictionary containing parameters.
-        @type params: Dict[str, Any]
+        @type params: dict[str, Any]
         @param data: Dictionary containing data.
-        @type data: Dict[str, Any]
+        @type data: dict[str, Any]
         @return: Dictionary containing parameters dependent on the
             targets.
-        @rtype: Dict[str, Any]
+        @rtype: dict[str, Any]
         """
         x_crop, y_crop = self.generate_random_crop_center()
         return {
@@ -87,10 +86,7 @@
             "cols": self.out_height,
         }
 
-    def generate_random_crop_center(self) -> Tuple[int, int]:
-=======
     def generate_random_crop_center(self) -> tuple[int, int]:
->>>>>>> 2885fdb4
         """Generate a random crop center within the bounds of the mosaic
         image size."""
         crop_x = random.randint(0, max(0, self.out_width))
@@ -103,7 +99,7 @@
     ) -> np.ndarray:
         """Applies the transformation to a batch of images.
 
-        @type image_batch: List[np.ndarray]
+        @type image_batch: list[np.ndarray]
         @param image_batch: Batch of input images to which the
             transformation is applied.
         @type x_crop: int
@@ -134,7 +130,7 @@
     ) -> np.ndarray:
         """Applies the transformation to a batch of masks.
 
-        @type mask_batch: List[np.ndarray]
+        @type mask_batch: list[np.ndarray]
         @param mask_batch: Batch of input masks to which the
             transformation is applied.
         @type x_crop: int
@@ -168,7 +164,7 @@
     ) -> np.ndarray:
         """Applies the transformation to a batch of instance masks.
 
-        @type mask_batch: List[np.ndarray]
+        @type mask_batch: list[np.ndarray]
         @param mask_batch: Batch of input masks to which the
             transformation is applied.
         @type x_crop: int
@@ -198,12 +194,12 @@
     ) -> np.ndarray:
         """Applies the transformation to a batch of bboxes.
 
-        @type bboxes_batch: List[np.ndarray]
+        @type bboxes_batch: list[np.ndarray]
         @param bboxes_batch: Batch of input bboxes to which the
             transformation is applied.
-        @type indices: List[Tuple[int, int]]
+        @type indices: list[tuple[int, int]]
         @param indices: Indices of images in the batch.
-        @type image_shapes: List[Tuple[int, int]]
+        @type image_shapes: list[tuple[int, int]]
         @param image_shapes: Shapes of the input images in the batch.
         @type params: Any
         @param params: Additional parameters for the transformation.
@@ -211,17 +207,12 @@
         @param x_crop: x-coordinate of the croping start point
         @type y_crop: int
         @param y_crop: y-coordinate of the croping start point
-        @rtype: List[np.ndarray]
-        @return: List of transformed bboxes.
+        @rtype: list[np.ndarray]
+        @return: list of transformed bboxes.
         """
         new_bboxes = []
-<<<<<<< HEAD
         for i, (bboxes, (cols, rows)) in enumerate(
-            zip(bboxes_batch, image_shapes)
-=======
-        for i, (bboxes, (rows, cols)) in enumerate(
             zip(bboxes_batch, image_shapes, strict=True)
->>>>>>> 2885fdb4
         ):
             if bboxes.size == 0:  # pragma: no cover
                 bboxes = np.zeros((0, 6), dtype=bboxes.dtype)
@@ -251,12 +242,12 @@
     ) -> np.ndarray:
         """Applies the transformation to a batch of keypoints.
 
-        @type keypoints_batch: List[KeypointType]
+        @type keypoints_batch: list[KeypointType]
         @param keypoints_batch: Batch of input keypoints to which the
             transformation is applied.
-        @type indices: List[Tuple[int, int]]
+        @type indices: list[tuple[int, int]]
         @param indices: Indices of images in the batch.
-        @type image_shapes: List[Tuple[int, int]]
+        @type image_shapes: list[tuple[int, int]]
         @param image_shapes: Shapes of the input images in the batch.
         @type params: Any
         @param params: Additional parameters for the transformation.
@@ -264,17 +255,12 @@
         @param x_crop: x-coordinate of the croping start point
         @type y_crop: int
         @param y_crop: y-coordinate of the croping start point
-        @rtype: List[KeypointType]
-        @return: List of transformed keypoints.
+        @rtype: list[KeypointType]
+        @return: list of transformed keypoints.
         """
         new_keypoints = []
-<<<<<<< HEAD
         for i, (keypoints, (cols, rows)) in enumerate(
-            zip(keypoints_batch, image_shapes)
-=======
-        for i, (keypoints, (rows, cols)) in enumerate(
             zip(keypoints_batch, image_shapes, strict=True)
->>>>>>> 2885fdb4
         ):
             if keypoints.size == 0:
                 keypoints = np.zeros((0, 6), dtype=keypoints.dtype)
@@ -292,30 +278,6 @@
             new_keypoints.append(new_keypoint)
         return np.concatenate(new_keypoints, axis=0)
 
-<<<<<<< HEAD
-=======
-    @override
-    def get_params_dependent_on_data(
-        self, params: dict[str, Any], data: dict[str, Any]
-    ) -> dict[str, Any]:
-        """Get parameters dependent on the targets.
-
-        @type params: Dict[str, Any]
-        @param params: Dictionary containing parameters.
-        @rtype: Dict[str, Any]
-        @return: Dictionary containing parameters dependent on the
-            targets.
-        """
-        additional_params = super().get_params_dependent_on_data(params, data)
-        image_batch = data["image"]
-        image_shapes = [tuple(image.shape[:2]) for image in image_batch]
-        x_crop, y_crop = self.generate_random_crop_center()
-        additional_params.update(
-            {"image_shapes": image_shapes, "x_crop": x_crop, "y_crop": y_crop}
-        )
-        return additional_params
-
->>>>>>> 2885fdb4
 
 def compute_mosaic4_corners(
     quadrant: int,
