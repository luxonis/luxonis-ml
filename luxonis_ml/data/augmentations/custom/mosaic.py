import random
from typing import Any, Dict, Final, List, Optional, Tuple, Union

import numpy as np
from albumentations.core.bbox_utils import denormalize_bboxes, normalize_bboxes
from typing_extensions import override

<<<<<<< HEAD
from ..batch_transform import BatchBasedTransform

N_TILES: Final[int] = 4


class Mosaic4(BatchBasedTransform):
=======
from luxonis_ml.data.augmentations.batch_transform import BatchTransform


class Mosaic4(BatchTransform):
>>>>>>> 2a641977
    def __init__(
        self,
        out_height: int,
        out_width: int,
        value: Optional[Union[int, float, List[int], List[float]]] = None,
        mask_value: Optional[Union[int, float, List[int], List[float]]] = None,
        p: float = 0.5,
    ):
        """Mosaic augmentation arranges selected four images into single
        image in a 2x2 grid layout. This is done in deterministic way
        meaning first image in the batch will always be in top left. The
        input images should have the same number of channels but can
        have different widths and heights. The output is cropped around
        the intersection point of the four images with the size
        (out_with x out_height). If the mosaic image is smaller than
        width x height, the gap is filled by the C{fill_value}.

        @type out_height: int
        @param out_height: Output image height. The mosaic image is
            cropped by this height around the mosaic center. If the size
            of the mosaic image is smaller than this value the gap is
            filled by the C{value}.
        @type out_width: int
        @param out_width: Output image width. The mosaic image is
            cropped by this height around the mosaic center. If the size
            of the mosaic image is smaller than this value the gap is
            filled by the C{value}.
        @type value: Optional[Union[int, float, List[int], List[float]]]
        @param value: Padding value. Defaults to C{None}.
        @type mask_value: Optional[Union[int, float, List[int],
            List[float]]]
        @param mask_value: Padding value for masks. Defaults to C{None}.
        @type p: float
        @param p: Probability of applying the transform. Defaults to
            C{0.5}.
        """

        super().__init__(batch_size=4, p=p)

        if out_height <= 0:
            raise ValueError(
                f"out_height should be larger than 0, got {out_height}"
            )
        if out_width <= 0:
            raise ValueError(
                f"out_width should be larger than 0, got {out_width}"
            )

        self.out_height = out_height
        self.out_width = out_width
        self.value = value
        self.mask_value = mask_value
<<<<<<< HEAD

    @override
    def get_transform_init_args_names(self) -> Tuple[str, ...]:
        """Gets the default arguments for the mixup augmentation.

        @rtype: Tuple[str, ...]
        @return: The string keywords of the arguments.
        """
        return (
            "out_height",
            "out_width",
            "replace",
            "value",
            "mask_value",
        )

    def _generate_random_crop_center(self) -> Tuple[int, int]:
=======

    def generate_random_crop_center(self) -> Tuple[int, int]:
>>>>>>> 2a641977
        """Generate a random crop center within the bounds of the mosaic
        image size."""
        crop_x = random.randint(0, max(0, self.out_width))
        crop_y = random.randint(0, max(0, self.out_height))
        return crop_x, crop_y

    @override
    def apply(
<<<<<<< HEAD
        self,
        image_batch: List[np.ndarray],
        x_crop: int,
        y_crop: int,
        **_,
=======
        self, image_batch: List[np.ndarray], x_crop: int, y_crop: int, **_
>>>>>>> 2a641977
    ) -> np.ndarray:
        """Applies the transformation to a batch of images.

        @type image_batch: List[np.ndarray]
        @param image_batch: Batch of input images to which the
            transformation is applied.
        @type x_crop: int
        @param x_crop: x-coordinate of the croping start point
        @type y_crop: int
        @param y_crop: y-coordinate of the croping start point
        @rtype: np.ndarray
        @return: Transformed images.
        """
<<<<<<< HEAD
        return mosaic4(
=======
        return apply_mosaic4_to_images(
>>>>>>> 2a641977
            image_batch,
            self.out_height,
            self.out_width,
            x_crop,
            y_crop,
            self.value,
        )

    @override
    def apply_to_mask(
        self,
        mask_batch: List[np.ndarray],
        x_crop: int,
        y_crop: int,
<<<<<<< HEAD
=======
        cols: int,
        rows: int,
>>>>>>> 2a641977
        **_,
    ) -> np.ndarray:
        """Applies the transformation to a batch of masks.

        @type mask_batch: List[np.ndarray]
        @param mask_batch: Batch of input masks to which the
            transformation is applied.
        @type x_crop: int
        @param x_crop: x-coordinate of the croping start point
        @type y_crop: int
        @param y_crop: y-coordinate of the croping start point
        @rtype: np.ndarray
        @return: Transformed masks.
        """
<<<<<<< HEAD
        return mosaic4(
=======
        for i in range(len(mask_batch)):
            if mask_batch[i].size == 0:
                mask_batch[i] = np.zeros(
                    (rows, cols), dtype=mask_batch[i].dtype
                )
        return apply_mosaic4_to_images(
>>>>>>> 2a641977
            mask_batch,
            self.out_height,
            self.out_width,
            x_crop,
            y_crop,
            self.mask_value,
        )
<<<<<<< HEAD

=======

    @override
    def apply_to_instance_mask(
        self, masks_batch: List[np.ndarray], x_crop: int, y_crop: int, **_
    ) -> np.ndarray:
        """Applies the transformation to a batch of instance masks.

        @type mask_batch: List[np.ndarray]
        @param mask_batch: Batch of input masks to which the
            transformation is applied.
        @type x_crop: int
        @param x_crop: x-coordinate of the croping start point
        @type y_crop: int
        @param y_crop: y-coordinate of the croping start point
        @rtype: np.ndarray
        @return: Transformed masks.
        """
        return apply_mosaic4_to_instance_masks(
            masks_batch,
            self.out_height,
            self.out_width,
            x_crop,
            y_crop,
            self.value,
        )

>>>>>>> 2a641977
    @override
    def apply_to_bboxes(
        self,
        bboxes_batch: List[np.ndarray],
        image_shapes: List[Tuple[int, int]],
        x_crop: int,
        y_crop: int,
        **_,
    ) -> np.ndarray:
        """Applies the transformation to a batch of bboxes.

        @type bboxes_batch: List[np.ndarray]
        @param bboxes_batch: Batch of input bboxes to which the
            transformation is applied.
        @type indices: List[Tuple[int, int]]
        @param indices: Indices of images in the batch.
        @type image_shapes: List[Tuple[int, int]]
        @param image_shapes: Shapes of the input images in the batch.
        @type params: Any
        @param params: Additional parameters for the transformation.
        @type x_crop: int
        @param x_crop: x-coordinate of the croping start point
        @type y_crop: int
        @param y_crop: y-coordinate of the croping start point
        @rtype: List[np.ndarray]
        @return: List of transformed bboxes.
        """
        new_bboxes = []
        for i, (bboxes, (rows, cols)) in enumerate(
            zip(bboxes_batch, image_shapes)
        ):
<<<<<<< HEAD
            bbox = bbox_mosaic4(
=======
            if bboxes.size == 0:  # pragma: no cover
                bboxes = np.zeros((0, 6), dtype=bboxes.dtype)

            bbox = apply_mosaic4_to_bboxes(
>>>>>>> 2a641977
                bboxes,
                rows,
                cols,
                i,
                self.out_height,
                self.out_width,
                x_crop,
                y_crop,
            )
<<<<<<< HEAD
            if bbox.shape[0] == 0:
                bbox = np.zeros((0, 6), dtype=bboxes.dtype)
=======
>>>>>>> 2a641977
            new_bboxes.append(bbox)

        return np.concatenate(new_bboxes, axis=0)

    @override
    def apply_to_keypoints(
        self,
        keypoints_batch: List[np.ndarray],
        image_shapes: List[Tuple[int, int]],
        x_crop: int,
        y_crop: int,
        **_,
    ) -> np.ndarray:
        """Applies the transformation to a batch of keypoints.

        @type keypoints_batch: List[KeypointType]
        @param keypoints_batch: Batch of input keypoints to which the
            transformation is applied.
        @type indices: List[Tuple[int, int]]
        @param indices: Indices of images in the batch.
        @type image_shapes: List[Tuple[int, int]]
        @param image_shapes: Shapes of the input images in the batch.
        @type params: Any
        @param params: Additional parameters for the transformation.
        @type x_crop: int
        @param x_crop: x-coordinate of the croping start point
        @type y_crop: int
        @param y_crop: y-coordinate of the croping start point
        @rtype: List[KeypointType]
        @return: List of transformed keypoints.
        """
        new_keypoints = []
        for i, (keypoints, (rows, cols)) in enumerate(
            zip(keypoints_batch, image_shapes)
        ):
<<<<<<< HEAD
            new_keypoint = keypoint_mosaic4(
=======
            if keypoints.size == 0:
                keypoints = np.zeros((0, 5), dtype=keypoints.dtype)

            new_keypoint = apply_mosaic4_to_keypoints(
>>>>>>> 2a641977
                keypoints,
                rows,
                cols,
                i,
                self.out_height,
                self.out_width,
                x_crop,
                y_crop,
            )
            new_keypoints.append(new_keypoint)
        return np.concatenate(new_keypoints, axis=0)

    @override
    def get_params_dependent_on_data(
        self, params: Dict[str, Any], data: Dict[str, Any]
    ) -> Dict[str, Any]:
        """Get parameters dependent on the targets.

        @type params: Dict[str, Any]
        @param params: Dictionary containing parameters.
        @rtype: Dict[str, Any]
        @return: Dictionary containing parameters dependent on the
            targets.
        """
<<<<<<< HEAD
        image_batch = data["image"]
        image_shapes = [tuple(image.shape[:2]) for image in image_batch]
        x_crop, y_crop = self._generate_random_crop_center()
        return {
            "image_shapes": image_shapes,
            "x_crop": x_crop,
            "y_crop": y_crop,
        }
=======
        additional_params = super().get_params_dependent_on_data(params, data)
        image_batch = data["image"]
        image_shapes = [tuple(image.shape[:2]) for image in image_batch]
        x_crop, y_crop = self.generate_random_crop_center()
        additional_params.update(
            {"image_shapes": image_shapes, "x_crop": x_crop, "y_crop": y_crop}
        )
        return additional_params


def compute_mosaic4_corners(
    quadrant: int,
    out_height: int,
    out_width: int,
    in_height: int,
    in_width: int,
) -> Tuple[Tuple[int, int, int, int], Tuple[int, int, int, int]]:
    if quadrant == 0:
        x1a, y1a, x2a, y2a = (
            max(out_width - in_width, 0),
            max(out_height - in_height, 0),
            out_width,
            out_height,
        )
        x1b, y1b, x2b, y2b = (
            in_width - (x2a - x1a),
            in_height - (y2a - y1a),
            in_width,
            in_height,
        )
>>>>>>> 2a641977

    elif quadrant == 1:
        x1a, y1a, x2a, y2a = (
            out_width,
            max(out_height - in_height, 0),
            min(out_width + in_width, out_width * 2),
            out_height,
        )
        x1b, y1b, x2b, y2b = (
            0,
            in_height - (y2a - y1a),
            min(in_width, x2a - x1a),
            in_height,
        )
    elif quadrant == 2:
        x1a, y1a, x2a, y2a = (
            max(out_width - in_width, 0),
            out_height,
            out_width,
            min(out_height * 2, out_height + in_height),
        )
        x1b, y1b, x2b, y2b = (
            in_width - (x2a - x1a),
            0,
            in_width,
            min(y2a - y1a, in_height),
        )
    else:
        x1a, y1a, x2a, y2a = (
            out_width,
            out_height,
            min(out_width + in_width, out_width * 2),
            min(out_height * 2, out_height + in_height),
        )
        x1b, y1b, x2b, y2b = (
            0,
            0,
            min(in_width, x2a - x1a),
            min(y2a - y1a, in_height),
        )
    return (x1a, y1a, x2a, y2a), (x1b, y1b, x2b, y2b)


def apply_mosaic4_to_instance_masks(
    masks_batch: List[np.ndarray],
    out_height: int,
    out_width: int,
    x_crop: int,
    y_crop: int,
    value: Optional[Union[int, float, List[int], List[float]]] = None,
) -> np.ndarray:
<<<<<<< HEAD
    """Arrange the images in a 2x2 grid layout. The input images should
    have the same number of channels but can have different widths and
    heights. The gaps are filled by the value.

    @type image_batch: List[np.ndarray]
    @param image_batch: Image list. The length should be four. Each
        image can has different size.
    @type height: int
    @param height: Height of output mosaic image
    @type width: int
    @param width: Width of output mosaic image
    @type value: Optional[int]
    @param value: Padding value
    @type x_crop: int
    @param x_crop: x-coordinate of the croping start point
    @type y_crop: int
    @param y_crop: y-coordinate of the croping start point
    @rtype: np.ndarray
    @return: Final output image
    """
    if len(image_batch) != N_TILES:
        raise ValueError(
            f"Length of image_batch should be 4. Got {len(image_batch)}"
        )
=======
    out_masks = []
    out_shape = [out_height * 2, out_width * 2]
>>>>>>> 2a641977

    for quadrant, masks in enumerate(masks_batch):
        if masks.size == 0:
            continue

        for i in range(masks.shape[-1]):
            mask = masks[..., i]
            combined_mask = np.full(
                out_shape, value if value is not None else 0, dtype=masks.dtype
            )

            (x1a, y1a, x2a, y2a), (x1b, y1b, x2b, y2b) = (
                compute_mosaic4_corners(
                    quadrant, out_height, out_width, *mask.shape
                )
            )

            combined_region = combined_mask[y1a:y2a, x1a:x2a]
            mask_region = mask[y1b:y2b, x1b:x2b]

            combined_height, combined_width = combined_region.shape[:2]
            img_h, img_w = mask_region.shape[:2]

            min_h = min(combined_height, img_h)
            min_w = min(combined_width, img_w)

            combined_mask[y1a : y1a + min_h, x1a : x1a + min_w] = mask[
                y1b : y1b + min_h, x1b : x1b + min_w
            ]

            combined_mask = combined_mask[
                y_crop : y_crop + out_height, x_crop : x_crop + out_width
            ]
            out_masks.append(combined_mask)

    return np.stack(out_masks, axis=-1)


def apply_mosaic4_to_images(
    image_batch: List[np.ndarray],
    out_height: int,
    out_width: int,
    x_crop: int,
    y_crop: int,
    padding: Optional[Union[int, float, List[int], List[float]]] = None,
) -> np.ndarray:
    """Arrange the images in a 2x2 grid layout.

    The input images should have the same number of channels but can
    have different widths and heights. The gaps are filled by the
    padding value.
    """

    if len(image_batch[0].shape) == 2:
        out_shape = [out_height * 2, out_width * 2]
    else:
        out_shape = [out_height * 2, out_width * 2, image_batch[0].shape[2]]

    combined_image = np.full(
        out_shape,
        padding if padding is not None else 0,
        dtype=image_batch[0].dtype,
    )

    for quadrant, img in enumerate(image_batch):
        (x1a, y1a, x2a, y2a), (x1b, y1b, x2b, y2b) = compute_mosaic4_corners(
            quadrant, out_height, out_width, *img.shape[:2]
        )

        combined_region = combined_image[y1a:y2a, x1a:x2a]
        img_region = img[y1b:y2b, x1b:x2b]

        combined_height, combined_width = combined_region.shape[:2]
        img_h, img_w = img_region.shape[:2]

        min_h = min(combined_height, img_h)
        min_w = min(combined_width, img_w)

        combined_image[y1a : y1a + min_h, x1a : x1a + min_w] = img[
            y1b : y1b + min_h, x1b : x1b + min_w
        ]

    combined_image = combined_image[
        y_crop : y_crop + out_height, x_crop : x_crop + out_width
    ]

    return combined_image


<<<<<<< HEAD
def bbox_mosaic4(
    bbox: np.ndarray,
    rows: int,
    cols: int,
=======
def apply_mosaic4_to_bboxes(
    bbox: np.ndarray,
    in_height: int,
    in_width: int,
>>>>>>> 2a641977
    position_index: int,
    out_height: int,
    out_width: int,
    x_crop: int,
    y_crop: int,
) -> np.ndarray:
    """Adjust bounding box coordinates to account for mosaic grid
    position.

    This function modifies bounding boxes according to their placement
    in a 2x2 grid mosaic, shifting their coordinates based on the tile's
    relative position within the mosaic.
<<<<<<< HEAD

    @type bbox: np.ndarray
    @param bbox: Bounding box coordinates to be transformed.
    @type rows: int
    @param rows: Height of the original image.
    @type cols: int
    @param cols: Width of the original image.
    @type position_index: int
    @param position_index: Position of the image in the 2x2 grid. (0 =
        top-left, 1 = top-right, 2 = bottom-left, 3 = bottom-right).
    @type height: int
    @param height: Height of the final output mosaic image.
    @type width: int
    @param width: Width of the final output mosaic image.
    @type x_crop: int
    @param x_crop: x-coordinate of the croping start point
    @type y_crop: int
    @param y_crop: y-coordinate of the croping start point
    @rtype: np.ndarray
    @return: Transformed bounding box coordinates.
    """

    bbox = denormalize_bboxes(bbox, (rows, cols))
=======
    """

    bbox = denormalize_bboxes(bbox, (in_height, in_width))
>>>>>>> 2a641977

    if position_index == 0:
        shift_x = out_width - in_width
        shift_y = out_height - in_height
    elif position_index == 1:
        shift_x = out_width
        shift_y = out_height - in_height
    elif position_index == 2:
        shift_x = out_width - in_width
        shift_y = out_height
    elif position_index == 3:
<<<<<<< HEAD
        shift_x = width
        shift_y = height

    bbox[:, 0] += shift_x - x_crop
    bbox[:, 1] += shift_y - y_crop
    bbox[:, 2] += shift_x - x_crop
    bbox[:, 3] += shift_y - y_crop

    bbox = normalize_bboxes(bbox, (height, width))
=======
        shift_x = out_width
        shift_y = out_height

    bbox[:, 0] += shift_x - x_crop
    bbox[:, 1] += shift_y - y_crop
    bbox[:, 2] += shift_x - x_crop
    bbox[:, 3] += shift_y - y_crop

    bbox = normalize_bboxes(bbox, (out_height, out_width))
>>>>>>> 2a641977

    return bbox


<<<<<<< HEAD
def keypoint_mosaic4(
    keypoints: np.ndarray,
    rows: int,
    cols: int,
=======
def apply_mosaic4_to_keypoints(
    keypoints: np.ndarray,
    in_height: int,
    in_width: int,
>>>>>>> 2a641977
    position_index: int,
    out_height: int,
    out_width: int,
    x_crop: int,
    y_crop: int,
) -> np.ndarray:
    """Adjust keypoint coordinates based on mosaic grid position.

    This function adjusts the keypoint coordinates by placing them in
    one of the 2x2 mosaic grid cells, with shifts relative to the mosaic
    center.
<<<<<<< HEAD

    @type keypoints: np.ndarray
    @param keypoint: Keypoint coordinates and attributes (x, y).
    @type rows: int
    @param rows: Height of the original image.
    @type cols: int
    @param cols: Width of the original image.
    @type position_index: int
    @param position_index: Position of the image in the 2x2 grid. (0 =
        top-left, 1 = top-right, 2 = bottom-left, 3 = bottom-right).
    @type height: int
    @param height: Height of the final output mosaic image.
    @type width: int
    @param width: Width of the final output mosaic image.
    @type x_crop: int
    @param x_crop: x-coordinate of the croping start point
    @type y_crop: int
    @param y_crop: y-coordinate of the croping start point
    @rtype: np.ndarray
    @return: Adjusted keypoint coordinates.
=======
>>>>>>> 2a641977
    """
    if position_index == 0:
        shift_x = out_width - in_width
        shift_y = out_height - in_height
    elif position_index == 1:
        shift_x = out_width
        shift_y = out_height - in_height
    elif position_index == 2:
        shift_x = out_width - in_width
        shift_y = out_height
    elif position_index == 3:
        shift_x = out_width
        shift_y = out_height

    keypoints[:, 0] += shift_x - x_crop
    keypoints[:, 1] += shift_y - y_crop

<<<<<<< HEAD
    keypoints[:, 0] += shift_x - x_crop
    keypoints[:, 1] += shift_y - y_crop

=======
>>>>>>> 2a641977
    return keypoints<|MERGE_RESOLUTION|>--- conflicted
+++ resolved
@@ -1,23 +1,14 @@
 import random
-from typing import Any, Dict, Final, List, Optional, Tuple, Union
+from typing import Any, Dict, List, Optional, Tuple, Union
 
 import numpy as np
 from albumentations.core.bbox_utils import denormalize_bboxes, normalize_bboxes
 from typing_extensions import override
 
-<<<<<<< HEAD
-from ..batch_transform import BatchBasedTransform
-
-N_TILES: Final[int] = 4
-
-
-class Mosaic4(BatchBasedTransform):
-=======
 from luxonis_ml.data.augmentations.batch_transform import BatchTransform
 
 
 class Mosaic4(BatchTransform):
->>>>>>> 2a641977
     def __init__(
         self,
         out_height: int,
@@ -70,28 +61,8 @@
         self.out_width = out_width
         self.value = value
         self.mask_value = mask_value
-<<<<<<< HEAD
-
-    @override
-    def get_transform_init_args_names(self) -> Tuple[str, ...]:
-        """Gets the default arguments for the mixup augmentation.
-
-        @rtype: Tuple[str, ...]
-        @return: The string keywords of the arguments.
-        """
-        return (
-            "out_height",
-            "out_width",
-            "replace",
-            "value",
-            "mask_value",
-        )
-
-    def _generate_random_crop_center(self) -> Tuple[int, int]:
-=======
 
     def generate_random_crop_center(self) -> Tuple[int, int]:
->>>>>>> 2a641977
         """Generate a random crop center within the bounds of the mosaic
         image size."""
         crop_x = random.randint(0, max(0, self.out_width))
@@ -100,15 +71,7 @@
 
     @override
     def apply(
-<<<<<<< HEAD
-        self,
-        image_batch: List[np.ndarray],
-        x_crop: int,
-        y_crop: int,
-        **_,
-=======
         self, image_batch: List[np.ndarray], x_crop: int, y_crop: int, **_
->>>>>>> 2a641977
     ) -> np.ndarray:
         """Applies the transformation to a batch of images.
 
@@ -122,11 +85,7 @@
         @rtype: np.ndarray
         @return: Transformed images.
         """
-<<<<<<< HEAD
-        return mosaic4(
-=======
         return apply_mosaic4_to_images(
->>>>>>> 2a641977
             image_batch,
             self.out_height,
             self.out_width,
@@ -141,11 +100,8 @@
         mask_batch: List[np.ndarray],
         x_crop: int,
         y_crop: int,
-<<<<<<< HEAD
-=======
         cols: int,
         rows: int,
->>>>>>> 2a641977
         **_,
     ) -> np.ndarray:
         """Applies the transformation to a batch of masks.
@@ -160,16 +116,12 @@
         @rtype: np.ndarray
         @return: Transformed masks.
         """
-<<<<<<< HEAD
-        return mosaic4(
-=======
         for i in range(len(mask_batch)):
             if mask_batch[i].size == 0:
                 mask_batch[i] = np.zeros(
                     (rows, cols), dtype=mask_batch[i].dtype
                 )
         return apply_mosaic4_to_images(
->>>>>>> 2a641977
             mask_batch,
             self.out_height,
             self.out_width,
@@ -177,9 +129,6 @@
             y_crop,
             self.mask_value,
         )
-<<<<<<< HEAD
-
-=======
 
     @override
     def apply_to_instance_mask(
@@ -206,7 +155,6 @@
             self.value,
         )
 
->>>>>>> 2a641977
     @override
     def apply_to_bboxes(
         self,
@@ -238,14 +186,10 @@
         for i, (bboxes, (rows, cols)) in enumerate(
             zip(bboxes_batch, image_shapes)
         ):
-<<<<<<< HEAD
-            bbox = bbox_mosaic4(
-=======
             if bboxes.size == 0:  # pragma: no cover
                 bboxes = np.zeros((0, 6), dtype=bboxes.dtype)
 
             bbox = apply_mosaic4_to_bboxes(
->>>>>>> 2a641977
                 bboxes,
                 rows,
                 cols,
@@ -255,11 +199,6 @@
                 x_crop,
                 y_crop,
             )
-<<<<<<< HEAD
-            if bbox.shape[0] == 0:
-                bbox = np.zeros((0, 6), dtype=bboxes.dtype)
-=======
->>>>>>> 2a641977
             new_bboxes.append(bbox)
 
         return np.concatenate(new_bboxes, axis=0)
@@ -295,14 +234,10 @@
         for i, (keypoints, (rows, cols)) in enumerate(
             zip(keypoints_batch, image_shapes)
         ):
-<<<<<<< HEAD
-            new_keypoint = keypoint_mosaic4(
-=======
             if keypoints.size == 0:
                 keypoints = np.zeros((0, 5), dtype=keypoints.dtype)
 
             new_keypoint = apply_mosaic4_to_keypoints(
->>>>>>> 2a641977
                 keypoints,
                 rows,
                 cols,
@@ -327,16 +262,6 @@
         @return: Dictionary containing parameters dependent on the
             targets.
         """
-<<<<<<< HEAD
-        image_batch = data["image"]
-        image_shapes = [tuple(image.shape[:2]) for image in image_batch]
-        x_crop, y_crop = self._generate_random_crop_center()
-        return {
-            "image_shapes": image_shapes,
-            "x_crop": x_crop,
-            "y_crop": y_crop,
-        }
-=======
         additional_params = super().get_params_dependent_on_data(params, data)
         image_batch = data["image"]
         image_shapes = [tuple(image.shape[:2]) for image in image_batch]
@@ -367,7 +292,6 @@
             in_width,
             in_height,
         )
->>>>>>> 2a641977
 
     elif quadrant == 1:
         x1a, y1a, x2a, y2a = (
@@ -419,35 +343,8 @@
     y_crop: int,
     value: Optional[Union[int, float, List[int], List[float]]] = None,
 ) -> np.ndarray:
-<<<<<<< HEAD
-    """Arrange the images in a 2x2 grid layout. The input images should
-    have the same number of channels but can have different widths and
-    heights. The gaps are filled by the value.
-
-    @type image_batch: List[np.ndarray]
-    @param image_batch: Image list. The length should be four. Each
-        image can has different size.
-    @type height: int
-    @param height: Height of output mosaic image
-    @type width: int
-    @param width: Width of output mosaic image
-    @type value: Optional[int]
-    @param value: Padding value
-    @type x_crop: int
-    @param x_crop: x-coordinate of the croping start point
-    @type y_crop: int
-    @param y_crop: y-coordinate of the croping start point
-    @rtype: np.ndarray
-    @return: Final output image
-    """
-    if len(image_batch) != N_TILES:
-        raise ValueError(
-            f"Length of image_batch should be 4. Got {len(image_batch)}"
-        )
-=======
     out_masks = []
     out_shape = [out_height * 2, out_width * 2]
->>>>>>> 2a641977
 
     for quadrant, masks in enumerate(masks_batch):
         if masks.size == 0:
@@ -537,17 +434,10 @@
     return combined_image
 
 
-<<<<<<< HEAD
-def bbox_mosaic4(
-    bbox: np.ndarray,
-    rows: int,
-    cols: int,
-=======
 def apply_mosaic4_to_bboxes(
     bbox: np.ndarray,
     in_height: int,
     in_width: int,
->>>>>>> 2a641977
     position_index: int,
     out_height: int,
     out_width: int,
@@ -560,35 +450,9 @@
     This function modifies bounding boxes according to their placement
     in a 2x2 grid mosaic, shifting their coordinates based on the tile's
     relative position within the mosaic.
-<<<<<<< HEAD
-
-    @type bbox: np.ndarray
-    @param bbox: Bounding box coordinates to be transformed.
-    @type rows: int
-    @param rows: Height of the original image.
-    @type cols: int
-    @param cols: Width of the original image.
-    @type position_index: int
-    @param position_index: Position of the image in the 2x2 grid. (0 =
-        top-left, 1 = top-right, 2 = bottom-left, 3 = bottom-right).
-    @type height: int
-    @param height: Height of the final output mosaic image.
-    @type width: int
-    @param width: Width of the final output mosaic image.
-    @type x_crop: int
-    @param x_crop: x-coordinate of the croping start point
-    @type y_crop: int
-    @param y_crop: y-coordinate of the croping start point
-    @rtype: np.ndarray
-    @return: Transformed bounding box coordinates.
     """
 
-    bbox = denormalize_bboxes(bbox, (rows, cols))
-=======
-    """
-
     bbox = denormalize_bboxes(bbox, (in_height, in_width))
->>>>>>> 2a641977
 
     if position_index == 0:
         shift_x = out_width - in_width
@@ -600,42 +464,23 @@
         shift_x = out_width - in_width
         shift_y = out_height
     elif position_index == 3:
-<<<<<<< HEAD
-        shift_x = width
-        shift_y = height
+        shift_x = out_width
+        shift_y = out_height
 
     bbox[:, 0] += shift_x - x_crop
     bbox[:, 1] += shift_y - y_crop
     bbox[:, 2] += shift_x - x_crop
     bbox[:, 3] += shift_y - y_crop
 
-    bbox = normalize_bboxes(bbox, (height, width))
-=======
-        shift_x = out_width
-        shift_y = out_height
-
-    bbox[:, 0] += shift_x - x_crop
-    bbox[:, 1] += shift_y - y_crop
-    bbox[:, 2] += shift_x - x_crop
-    bbox[:, 3] += shift_y - y_crop
-
     bbox = normalize_bboxes(bbox, (out_height, out_width))
->>>>>>> 2a641977
 
     return bbox
 
 
-<<<<<<< HEAD
-def keypoint_mosaic4(
-    keypoints: np.ndarray,
-    rows: int,
-    cols: int,
-=======
 def apply_mosaic4_to_keypoints(
     keypoints: np.ndarray,
     in_height: int,
     in_width: int,
->>>>>>> 2a641977
     position_index: int,
     out_height: int,
     out_width: int,
@@ -647,29 +492,6 @@
     This function adjusts the keypoint coordinates by placing them in
     one of the 2x2 mosaic grid cells, with shifts relative to the mosaic
     center.
-<<<<<<< HEAD
-
-    @type keypoints: np.ndarray
-    @param keypoint: Keypoint coordinates and attributes (x, y).
-    @type rows: int
-    @param rows: Height of the original image.
-    @type cols: int
-    @param cols: Width of the original image.
-    @type position_index: int
-    @param position_index: Position of the image in the 2x2 grid. (0 =
-        top-left, 1 = top-right, 2 = bottom-left, 3 = bottom-right).
-    @type height: int
-    @param height: Height of the final output mosaic image.
-    @type width: int
-    @param width: Width of the final output mosaic image.
-    @type x_crop: int
-    @param x_crop: x-coordinate of the croping start point
-    @type y_crop: int
-    @param y_crop: y-coordinate of the croping start point
-    @rtype: np.ndarray
-    @return: Adjusted keypoint coordinates.
-=======
->>>>>>> 2a641977
     """
     if position_index == 0:
         shift_x = out_width - in_width
@@ -687,10 +509,4 @@
     keypoints[:, 0] += shift_x - x_crop
     keypoints[:, 1] += shift_y - y_crop
 
-<<<<<<< HEAD
-    keypoints[:, 0] += shift_x - x_crop
-    keypoints[:, 1] += shift_y - y_crop
-
-=======
->>>>>>> 2a641977
     return keypoints