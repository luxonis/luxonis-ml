import math
import random
from typing import Any

import cv2
import numpy as np
from albumentations.core.bbox_utils import denormalize_bboxes, normalize_bboxes
from typing_extensions import override

from luxonis_ml.data.augmentations.batch_transform import BatchTransform


class Mosaic4(BatchTransform):
    def __init__(
        self,
        out_height: int,
        out_width: int,
        value: float | list[int] | list[float] | None = None,
        mask_value: float | list[int] | list[float] | None = None,
        p: float = 0.5,
    ):
        """Mosaic augmentation arranges selected four images into single
        image in a 2x2 grid layout. This is done in deterministic way
        meaning first image in the batch will always be in top left. The
        input images should have the same number of channels but can
        have different widths and heights. The output is cropped around
        the intersection point of the four images with the size
        (out_with x out_height). If the mosaic image is smaller than
        width x height, the gap is filled by the C{fill_value}.

        @type out_height: int
        @param out_height: Output image height. The mosaic image is
            cropped by this height around the mosaic center. If the size
            of the mosaic image is smaller than this value the gap is
            filled by the C{value}.
        @type out_width: int
        @param out_width: Output image width. The mosaic image is
            cropped by this height around the mosaic center. If the size
            of the mosaic image is smaller than this value the gap is
            filled by the C{value}.
        @type value: Optional[Union[int, float, list[int], list[float]]]
        @param value: Padding value. Defaults to C{None}.
        @type mask_value: Optional[Union[int, float, list[int],
            list[float]]]
        @param mask_value: Padding value for masks. Defaults to C{None}.
        @type p: float
        @param p: Probability of applying the transform. Defaults to
            C{0.5}.
        """

        super().__init__(batch_size=4, p=p)

        if out_height <= 0:
            raise ValueError(
                f"`out_height` must be larger than 0, got {out_height}"
            )
        if out_width <= 0:
            raise ValueError(
                f"`out_width` must be larger than 0, got {out_width}"
            )

        self.out_height = out_height
        self.out_width = out_width
        self.value = value
        self.mask_value = mask_value

    @override
    def get_params_dependent_on_data(
<<<<<<< HEAD
        self, params: Dict[str, Any], data: Dict[str, Any]
    ) -> Dict[str, Any]:
        """Get parameters dependent on the targets.

        @param params: Dictionary containing parameters.
        @type params: Dict[str, Any]
        @param data: Dictionary containing data.
        @type data: Dict[str, Any]
        @return: Dictionary containing parameters dependent on the
            targets.
        @rtype: Dict[str, Any]
=======
        self, params: dict[str, Any], data: dict[str, Any]
    ) -> dict[str, Any]:
        """Get parameters dependent on the targets.

        @param params: Dictionary containing parameters.
        @type params: dict[str, Any]
        @param data: Dictionary containing data.
        @type data: dict[str, Any]
        @return: Dictionary containing parameters dependent on the
            targets.
        @rtype: dict[str, Any]
>>>>>>> 4ebba2b1
        """
        x_crop, y_crop = self.generate_random_crop_center()
        return {
            "x_crop": x_crop,
            "y_crop": y_crop,
<<<<<<< HEAD
            "rows": self.out_width,
            "cols": self.out_height,
        }

    def generate_random_crop_center(self) -> Tuple[int, int]:
=======
            "out_width": self.out_width,
            "out_height": self.out_height,
        }

    def generate_random_crop_center(self) -> tuple[int, int]:
>>>>>>> 4ebba2b1
        """Generate a random crop center within the bounds of the mosaic
        image size."""
        crop_x = random.randint(0, max(0, self.out_width))
        crop_y = random.randint(0, max(0, self.out_height))
        return crop_x, crop_y

    @override
    def apply(
        self, image_batch: list[np.ndarray], x_crop: int, y_crop: int, **_
    ) -> np.ndarray:
        """Applies the transformation to a batch of images.

        @type image_batch: list[np.ndarray]
        @param image_batch: Batch of input images to which the
            transformation is applied.
        @type x_crop: int
        @param x_crop: x-coordinate of the croping start point
        @type y_crop: int
        @param y_crop: y-coordinate of the croping start point
        @rtype: np.ndarray
        @return: Transformed images.
        """
        return apply_mosaic4_to_images(
            image_batch,
            self.out_height,
            self.out_width,
            x_crop,
            y_crop,
            self.value,
        )

    @override
    def apply_to_mask(
        self,
        mask_batch: list[np.ndarray],
        x_crop: int,
        y_crop: int,
        out_height: int,
        out_width: int,
        **_,
    ) -> np.ndarray:
        """Applies the transformation to a batch of masks.

        @type mask_batch: list[np.ndarray]
        @param mask_batch: Batch of input masks to which the
            transformation is applied.
        @type x_crop: int
        @param x_crop: x-coordinate of the croping start point
        @type y_crop: int
        @param y_crop: y-coordinate of the croping start point
        @rtype: np.ndarray
        @return: Transformed masks.
        """
        for i in range(len(mask_batch)):
            mask = mask_batch[i]
            if mask.size == 0:
                if len(mask.shape) == 2:
                    mask_batch[i] = np.zeros(
                        (out_width, out_height), dtype=mask.dtype
                    )
                else:
                    mask_batch[i] = np.zeros(
                        (out_width, out_height, mask.shape[-1]),
                        dtype=mask.dtype,
                    )
        return apply_mosaic4_to_images(
            mask_batch,
            self.out_height,
            self.out_width,
            x_crop,
            y_crop,
            self.mask_value,
        )

    @override
    def apply_to_instance_mask(
        self, masks_batch: list[np.ndarray], x_crop: int, y_crop: int, **_
    ) -> np.ndarray:
        """Applies the transformation to a batch of instance masks.

        @type mask_batch: list[np.ndarray]
        @param mask_batch: Batch of input masks to which the
            transformation is applied.
        @type x_crop: int
        @param x_crop: x-coordinate of the croping start point
        @type y_crop: int
        @param y_crop: y-coordinate of the croping start point
        @rtype: np.ndarray
        @return: Transformed masks.
        """
        return apply_mosaic4_to_instance_masks(
            masks_batch,
            self.out_height,
            self.out_width,
            x_crop,
            y_crop,
            self.value,
        )

    @override
    def apply_to_bboxes(
        self,
        bboxes_batch: list[np.ndarray],
        image_shapes: list[tuple[int, int]],
        x_crop: int,
        y_crop: int,
        **_,
    ) -> np.ndarray:
        """Applies the transformation to a batch of bboxes.

        @type bboxes_batch: list[np.ndarray]
        @param bboxes_batch: Batch of input bboxes to which the
            transformation is applied.
        @type indices: list[tuple[int, int]]
        @param indices: Indices of images in the batch.
        @type image_shapes: list[tuple[int, int]]
        @param image_shapes: Shapes of the input images in the batch.
        @type params: Any
        @param params: Additional parameters for the transformation.
        @type x_crop: int
        @param x_crop: x-coordinate of the croping start point
        @type y_crop: int
        @param y_crop: y-coordinate of the croping start point
        @rtype: list[np.ndarray]
        @return: list of transformed bboxes.
        """
        new_bboxes = []
<<<<<<< HEAD
        for i, (bboxes, (cols, rows)) in enumerate(
            zip(bboxes_batch, image_shapes)
=======
        for i, (bboxes, (orig_height, orig_width)) in enumerate(
            zip(bboxes_batch, image_shapes, strict=True)
>>>>>>> 4ebba2b1
        ):
            if bboxes.size == 0:  # pragma: no cover
                bboxes = np.zeros((0, 6), dtype=bboxes.dtype)

            bbox = apply_mosaic4_to_bboxes(
                bboxes,
<<<<<<< HEAD
                cols,
                rows,
=======
                orig_height,
                orig_width,
>>>>>>> 4ebba2b1
                i,
                self.out_height,
                self.out_width,
                x_crop,
                y_crop,
            )
            new_bboxes.append(bbox)

        return np.concatenate(new_bboxes, axis=0)

    @override
    def apply_to_keypoints(
        self,
        keypoints_batch: list[np.ndarray],
        image_shapes: list[tuple[int, int]],
        x_crop: int,
        y_crop: int,
        **_,
    ) -> np.ndarray:
        """Applies the transformation to a batch of keypoints.

        @type keypoints_batch: list[KeypointType]
        @param keypoints_batch: Batch of input keypoints to which the
            transformation is applied.
        @type indices: list[tuple[int, int]]
        @param indices: Indices of images in the batch.
        @type image_shapes: list[tuple[int, int]]
        @param image_shapes: Shapes of the input images in the batch.
        @type params: Any
        @param params: Additional parameters for the transformation.
        @type x_crop: int
        @param x_crop: x-coordinate of the croping start point
        @type y_crop: int
        @param y_crop: y-coordinate of the croping start point
        @rtype: list[KeypointType]
        @return: list of transformed keypoints.
        """
        new_keypoints = []
<<<<<<< HEAD
        for i, (keypoints, (cols, rows)) in enumerate(
            zip(keypoints_batch, image_shapes)
=======
        for i, (keypoints, (orig_height, orig_width)) in enumerate(
            zip(keypoints_batch, image_shapes, strict=True)
>>>>>>> 4ebba2b1
        ):
            if keypoints.size == 0:
                keypoints = np.zeros((0, 6), dtype=keypoints.dtype)

            new_keypoint = apply_mosaic4_to_keypoints(
                keypoints,
<<<<<<< HEAD
                cols,
                rows,
=======
                orig_height,
                orig_width,
>>>>>>> 4ebba2b1
                i,
                self.out_height,
                self.out_width,
                x_crop,
                y_crop,
            )
            new_keypoints.append(new_keypoint)
        return np.concatenate(new_keypoints, axis=0)


def compute_mosaic4_corners(
    quadrant: int,
    out_height: int,
    out_width: int,
    in_height: int,
    in_width: int,
) -> tuple[tuple[int, int, int, int], tuple[int, int, int, int]]:
    if quadrant == 0:
        x1a, y1a, x2a, y2a = (
            max(out_width - in_width, 0),
            max(out_height - in_height, 0),
            out_width,
            out_height,
        )
        x1b, y1b, x2b, y2b = (
            in_width - (x2a - x1a),
            in_height - (y2a - y1a),
            in_width,
            in_height,
        )

    elif quadrant == 1:
        x1a, y1a, x2a, y2a = (
            out_width,
            max(out_height - in_height, 0),
            min(out_width + in_width, out_width * 2),
            out_height,
        )
        x1b, y1b, x2b, y2b = (
            0,
            in_height - (y2a - y1a),
            min(in_width, x2a - x1a),
            in_height,
        )
    elif quadrant == 2:
        x1a, y1a, x2a, y2a = (
            max(out_width - in_width, 0),
            out_height,
            out_width,
            min(out_height * 2, out_height + in_height),
        )
        x1b, y1b, x2b, y2b = (
            in_width - (x2a - x1a),
            0,
            in_width,
            min(y2a - y1a, in_height),
        )
    else:
        x1a, y1a, x2a, y2a = (
            out_width,
            out_height,
            min(out_width + in_width, out_width * 2),
            min(out_height * 2, out_height + in_height),
        )
        x1b, y1b, x2b, y2b = (
            0,
            0,
            min(in_width, x2a - x1a),
            min(y2a - y1a, in_height),
        )
    return (x1a, y1a, x2a, y2a), (x1b, y1b, x2b, y2b)


def apply_mosaic4_to_instance_masks(
    masks_batch: list[np.ndarray],
    out_height: int,
    out_width: int,
    x_crop: int,
    y_crop: int,
    value: float | list[int] | list[float] | None = None,
) -> np.ndarray:
    out_masks = []
    out_shape = [out_height * 2, out_width * 2]

    if not any(m.size for m in masks_batch):
        return np.zeros((out_height, out_width, 0), dtype=np.uint8)

    for quadrant, masks in enumerate(masks_batch):
        if masks.size == 0:
            continue

        for i in range(masks.shape[-1]):
            mask = masks[..., i]
            imgsz = max(out_height, out_width)
            h, w = mask.shape
            r = imgsz / max(h, w)
            if r != 1:
                w, h = (
                    min(math.ceil(w * r), imgsz),
                    min(math.ceil(h * r), imgsz),
                )
                mask = cv2.resize(
                    mask, (w, h), interpolation=cv2.INTER_NEAREST
                )

            combined_mask = np.full(
                out_shape, value if value is not None else 0, dtype=masks.dtype
            )
            (x1a, y1a, x2a, y2a), (x1b, y1b, x2b, y2b) = (
                compute_mosaic4_corners(quadrant, out_height, out_width, h, w)
            )

            combined_region = combined_mask[y1a:y2a, x1a:x2a]
            mask_region = mask[y1b:y2b, x1b:x2b]

            combined_height, combined_width = combined_region.shape[:2]
            img_h, img_w = mask_region.shape[:2]

            min_h = min(combined_height, img_h)
            min_w = min(combined_width, img_w)

            combined_mask[y1a : y1a + min_h, x1a : x1a + min_w] = mask[
                y1b : y1b + min_h, x1b : x1b + min_w
            ]

            combined_mask = combined_mask[
                y_crop : y_crop + out_height, x_crop : x_crop + out_width
            ]
            out_masks.append(combined_mask)

    if not out_masks:
        return np.zeros((out_height, out_width, 0), dtype=np.uint8)

    return np.stack(out_masks, axis=-1)


def apply_mosaic4_to_images(
    image_batch: list[np.ndarray],
    out_height: int,
    out_width: int,
    x_crop: int,
    y_crop: int,
    padding: float | list[int] | list[float] | None = None,
) -> np.ndarray:
    """Arrange the images in a 2x2 grid layout.

    The input images should have the same number of channels but can
    have different widths and heights. The gaps are filled by the
    padding value.
    """

    if len(image_batch[0].shape) == 2:
        out_shape = [out_height * 2, out_width * 2]
    else:
        out_shape = [out_height * 2, out_width * 2, image_batch[0].shape[2]]

    combined_image = np.full(
        out_shape,
        padding if padding is not None else 0,
        dtype=image_batch[0].dtype,
    )

    for quadrant, img in enumerate(image_batch):
        h, w = img.shape[:2]
        imgsz = max(out_height, out_width)
        r = imgsz / max(h, w)
        if r != 1:
            w, h = (min(math.ceil(w * r), imgsz), min(math.ceil(h * r), imgsz))
            img = cv2.resize(img, (w, h), interpolation=cv2.INTER_LINEAR)
            if img.ndim == 2:
                img = img.reshape(h, w, 1)

        (x1a, y1a, x2a, y2a), (x1b, y1b, x2b, y2b) = compute_mosaic4_corners(
            quadrant, out_height, out_width, h, w
        )

        combined_region = combined_image[y1a:y2a, x1a:x2a]
        img_region = img[y1b:y2b, x1b:x2b]

        combined_height, combined_width = combined_region.shape[:2]
        img_h, img_w = img_region.shape[:2]

        min_h = min(combined_height, img_h)
        min_w = min(combined_width, img_w)

        combined_image[y1a : y1a + min_h, x1a : x1a + min_w] = img[
            y1b : y1b + min_h, x1b : x1b + min_w
        ]

    return combined_image[
        y_crop : y_crop + out_height, x_crop : x_crop + out_width
    ]


def apply_mosaic4_to_bboxes(
    bbox: np.ndarray,
    in_height: int,
    in_width: int,
    position_index: int,
    out_height: int,
    out_width: int,
    x_crop: int,
    y_crop: int,
) -> np.ndarray:
    """Adjust bounding box coordinates to account for mosaic grid
    position.

    This function modifies bounding boxes according to their placement
    in a 2x2 grid mosaic, shifting their coordinates based on the tile's
    relative position within the mosaic.
    """

    bbox = denormalize_bboxes(bbox, (in_height, in_width))

    imgsz = max(out_height, out_width)
    r = imgsz / max(in_height, in_width)
    if r != 1:
        in_width, in_height = (
            min(math.ceil(in_width * r), imgsz),
            min(math.ceil(in_height * r), imgsz),
        )
        bbox[:, :4] = bbox[:, :4] * r

    if position_index == 0:
        shift_x = out_width - in_width
        shift_y = out_height - in_height
    elif position_index == 1:
        shift_x = out_width
        shift_y = out_height - in_height
    elif position_index == 2:
        shift_x = out_width - in_width
        shift_y = out_height
    elif position_index == 3:
        shift_x = out_width
        shift_y = out_height

    bbox[:, 0] += shift_x - x_crop
    bbox[:, 2] += shift_x - x_crop

    bbox[:, 1] += shift_y - y_crop
    bbox[:, 3] += shift_y - y_crop

    return normalize_bboxes(bbox, (out_height, out_width))


def apply_mosaic4_to_keypoints(
    keypoints: np.ndarray,
    in_height: int,
    in_width: int,
    position_index: int,
    out_height: int,
    out_width: int,
    x_crop: int,
    y_crop: int,
) -> np.ndarray:
    """Adjust keypoint coordinates based on mosaic grid position.

    This function adjusts the keypoint coordinates by placing them in
    one of the 2x2 mosaic grid cells, with shifts relative to the mosaic
    center.
    """
    imgsz = max(out_height, out_width)
    r = imgsz / max(in_height, in_width)
    if r != 1:
        in_width, in_height = (
            min(math.ceil(in_width * r), imgsz),
            min(math.ceil(in_height * r), imgsz),
        )
        keypoints[:, 0] = keypoints[:, 0] * r
        keypoints[:, 1] = keypoints[:, 1] * r

    if position_index == 0:
        shift_x = out_width - in_width
        shift_y = out_height - in_height
    elif position_index == 1:
        shift_x = out_width
        shift_y = out_height - in_height
    elif position_index == 2:
        shift_x = out_width - in_width
        shift_y = out_height
    elif position_index == 3:
        shift_x = out_width
        shift_y = out_height

    keypoints[:, 0] += shift_x - x_crop
    keypoints[:, 1] += shift_y - y_crop

    mask_invalid = (
        (keypoints[:, 0] < 0)
        | (keypoints[:, 0] > out_width)
        | (keypoints[:, 1] < 0)
        | (keypoints[:, 1] > out_height)
    )

    keypoints[:, -1] = np.where(mask_invalid, 0, keypoints[:, -1])
    return keypoints<|MERGE_RESOLUTION|>--- conflicted
+++ resolved
@@ -66,19 +66,6 @@
 
     @override
     def get_params_dependent_on_data(
-<<<<<<< HEAD
-        self, params: Dict[str, Any], data: Dict[str, Any]
-    ) -> Dict[str, Any]:
-        """Get parameters dependent on the targets.
-
-        @param params: Dictionary containing parameters.
-        @type params: Dict[str, Any]
-        @param data: Dictionary containing data.
-        @type data: Dict[str, Any]
-        @return: Dictionary containing parameters dependent on the
-            targets.
-        @rtype: Dict[str, Any]
-=======
         self, params: dict[str, Any], data: dict[str, Any]
     ) -> dict[str, Any]:
         """Get parameters dependent on the targets.
@@ -90,25 +77,16 @@
         @return: Dictionary containing parameters dependent on the
             targets.
         @rtype: dict[str, Any]
->>>>>>> 4ebba2b1
         """
         x_crop, y_crop = self.generate_random_crop_center()
         return {
             "x_crop": x_crop,
             "y_crop": y_crop,
-<<<<<<< HEAD
-            "rows": self.out_width,
-            "cols": self.out_height,
-        }
-
-    def generate_random_crop_center(self) -> Tuple[int, int]:
-=======
             "out_width": self.out_width,
             "out_height": self.out_height,
         }
 
     def generate_random_crop_center(self) -> tuple[int, int]:
->>>>>>> 4ebba2b1
         """Generate a random crop center within the bounds of the mosaic
         image size."""
         crop_x = random.randint(0, max(0, self.out_width))
@@ -236,26 +214,16 @@
         @return: list of transformed bboxes.
         """
         new_bboxes = []
-<<<<<<< HEAD
-        for i, (bboxes, (cols, rows)) in enumerate(
-            zip(bboxes_batch, image_shapes)
-=======
         for i, (bboxes, (orig_height, orig_width)) in enumerate(
             zip(bboxes_batch, image_shapes, strict=True)
->>>>>>> 4ebba2b1
         ):
             if bboxes.size == 0:  # pragma: no cover
                 bboxes = np.zeros((0, 6), dtype=bboxes.dtype)
 
             bbox = apply_mosaic4_to_bboxes(
                 bboxes,
-<<<<<<< HEAD
-                cols,
-                rows,
-=======
                 orig_height,
                 orig_width,
->>>>>>> 4ebba2b1
                 i,
                 self.out_height,
                 self.out_width,
@@ -294,26 +262,16 @@
         @return: list of transformed keypoints.
         """
         new_keypoints = []
-<<<<<<< HEAD
-        for i, (keypoints, (cols, rows)) in enumerate(
-            zip(keypoints_batch, image_shapes)
-=======
         for i, (keypoints, (orig_height, orig_width)) in enumerate(
             zip(keypoints_batch, image_shapes, strict=True)
->>>>>>> 4ebba2b1
         ):
             if keypoints.size == 0:
                 keypoints = np.zeros((0, 6), dtype=keypoints.dtype)
 
             new_keypoint = apply_mosaic4_to_keypoints(
                 keypoints,
-<<<<<<< HEAD
-                cols,
-                rows,
-=======
                 orig_height,
                 orig_width,
->>>>>>> 4ebba2b1
                 i,
                 self.out_height,
                 self.out_width,
