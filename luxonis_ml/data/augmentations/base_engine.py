--- conflicted
+++ resolved
@@ -1,9 +1,5 @@
 from abc import ABC, abstractmethod
-<<<<<<< HEAD
-from typing import Iterable, List, Mapping, Optional, Type
-=======
 from collections.abc import Iterable, Mapping
->>>>>>> e64bfbfc
 
 from luxonis_ml.typing import LoaderOutput, Params
 from luxonis_ml.utils import AutoRegisterMeta, Registry
@@ -33,7 +29,7 @@
         keep_aspect_ratio: bool,
         is_validation_pipeline: bool,
         min_bbox_visibility: float = 0.0,
-        seed: Optional[int] = None,
+        seed: int | None = None,
     ):
         """Initialize augmentation pipeline from configuration.
 
