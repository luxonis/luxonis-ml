from abc import ABC, abstractmethod
from collections.abc import Callable
from typing import Any

import albumentations as A
import numpy as np
from typing_extensions import override


class BatchTransform(ABC, A.DualTransform):
    def __init__(self, batch_size: int, **kwargs):
        """Batch transformation that combines multiple images and
        associated labels into one.

        @param batch_size: Batch size needed for augmentation to work
        @type batch_size: int
        """
        super().__init__(**kwargs)

        self.batch_size = batch_size

    @property
    @override
    def targets(self) -> dict[str, Callable]:
        targets = super().targets
        targets.update(
            {
                "instance_mask": self.apply_to_instance_mask,
                "array": self.apply_to_array,
                "classification": self.apply_to_classification,
                "metadata": self.apply_to_metadata,
            }
        )
        return targets

    @abstractmethod
    def apply(self, image_batch: list[np.ndarray], **kwargs) -> np.ndarray: ...

    @abstractmethod
    def apply_to_mask(
        self, mask_batch: list[np.ndarray], **kwargs
    ) -> np.ndarray: ...

    @abstractmethod
    def apply_to_bboxes(
        self, bboxes_batch: list[np.ndarray], **kwargs
    ) -> np.ndarray: ...

    @abstractmethod
    def apply_to_keypoints(
        self, keypoints_batch: list[np.ndarray], **kwargs
    ) -> np.ndarray: ...

    @abstractmethod
    def apply_to_instance_mask(
        self, masks_batch: list[np.ndarray], **kwargs
    ) -> np.ndarray: ...

    def apply_to_array(self, array_batch: list[np.ndarray], **_) -> np.ndarray:
        return np.concatenate([arr for arr in array_batch if arr.size > 0])

    def apply_to_classification(
        self, classification_batch: list[np.ndarray], **_
    ) -> np.ndarray:
        for i in range(len(classification_batch)):
            if classification_batch[i].size == 0:
                classification_batch[i] = np.zeros(1)
        return np.clip(sum(classification_batch), 0, 1)

    def apply_to_metadata(
        self, metadata_batch: list[np.ndarray], **_
    ) -> np.ndarray:
        if all(arr.size == 0 for arr in metadata_batch):
            return np.array([])
        return np.concatenate([arr for arr in metadata_batch if arr.size > 0])

    @override
<<<<<<< HEAD
    def update_params(self, params: Dict[str, Any], **_) -> Dict[str, Any]:
        return params

    @override
    def update_transform_params(
        self, params: Dict[str, Any], data: Dict[str, Any]
    ) -> Dict[str, Any]:
=======
    def update_transform_params(
        self, params: dict[str, Any], data: dict[str, Any]
    ) -> dict[str, Any]:
>>>>>>> e64bfbfc
        image_batch = data["image"]
        params["image_shapes"] = [
            tuple(image.shape[:2]) for image in image_batch
        ]
        return params<|MERGE_RESOLUTION|>--- conflicted
+++ resolved
@@ -75,19 +75,9 @@
         return np.concatenate([arr for arr in metadata_batch if arr.size > 0])
 
     @override
-<<<<<<< HEAD
-    def update_params(self, params: Dict[str, Any], **_) -> Dict[str, Any]:
-        return params
-
-    @override
-    def update_transform_params(
-        self, params: Dict[str, Any], data: Dict[str, Any]
-    ) -> Dict[str, Any]:
-=======
     def update_transform_params(
         self, params: dict[str, Any], data: dict[str, Any]
     ) -> dict[str, Any]:
->>>>>>> e64bfbfc
         image_batch = data["image"]
         params["image_shapes"] = [
             tuple(image.shape[:2]) for image in image_batch
