--- conflicted
+++ resolved
@@ -1,19 +1,10 @@
-<<<<<<< HEAD
-from .augmentations import Augmentations
-from .base_pipeline import AUGMENTATION_ENGINES, AugmentationEngine
-=======
 from .albumentations_engine import AlbumentationsEngine
 from .base_engine import AUGMENTATION_ENGINES, AugmentationEngine
->>>>>>> 2a641977
 from .batch_compose import BatchCompose
 from .custom import LetterboxResize, MixUp, Mosaic4
 
 __all__ = [
-<<<<<<< HEAD
-    "Augmentations",
-=======
     "AlbumentationsEngine",
->>>>>>> 2a641977
     "AugmentationEngine",
     "LetterboxResize",
     "MixUp",
