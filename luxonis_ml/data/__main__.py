--- conflicted
+++ resolved
@@ -15,10 +15,7 @@
 from typing_extensions import Annotated
 
 from luxonis_ml.data import LuxonisDataset, LuxonisLoader, LuxonisParser
-<<<<<<< HEAD
-=======
 from luxonis_ml.data.utils.constants import LDF_VERSION
->>>>>>> 2a641977
 from luxonis_ml.data.utils.task_utils import split_task, task_is_metadata
 from luxonis_ml.data.utils.visualizations import visualize
 from luxonis_ml.enums import DatasetType
@@ -103,12 +100,8 @@
         yield ""
         yield Panel.fit(get_sizes_panel(), title="Split Sizes")
         yield class_table
-<<<<<<< HEAD
-        yield task_table
-=======
         if dataset.version == LDF_VERSION:
             yield task_table
->>>>>>> 2a641977
 
     print(Panel.fit(get_panels(), title="Dataset Info"))
 
@@ -208,17 +201,6 @@
             show_default=False,
         ),
     ] = 1.0,
-<<<<<<< HEAD
-    keep_aspect_ratio: Annotated[
-        bool,
-        typer.Option(
-            ...,
-            "--keep-aspect-ratio",
-            "-k",
-            help="Keep the aspect ratio of the images.",
-        ),
-    ] = True,
-=======
     ignore_aspect_ratio: Annotated[
         bool,
         typer.Option(
@@ -248,7 +230,6 @@
             "Doesn't apply to semantic segmentations.",
         ),
     ] = False,
->>>>>>> 2a641977
 ):
     """Inspects images and annotations in a dataset."""
 
@@ -263,11 +244,7 @@
     if aug_config is not None:
         h, w, _ = loader[0][0].shape
         loader.augmentations = loader._init_augmentations(
-<<<<<<< HEAD
-            "albumentations", aug_config, h, w, keep_aspect_ratio
-=======
             "albumentations", aug_config, h, w, not ignore_aspect_ratio
->>>>>>> 2a641977
         )
 
     if len(dataset) == 0:
