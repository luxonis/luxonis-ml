import json
import random
import warnings
from collections import defaultdict
from pathlib import Path
from typing import Literal, cast

import cv2
import numpy as np
import polars as pl
import yaml
from loguru import logger
from typing_extensions import override

from luxonis_ml.data.augmentations import (
    AUGMENTATION_ENGINES,
    AugmentationEngine,
)
from luxonis_ml.data.datasets import (
    Annotation,
    Category,
    LuxonisDataset,
    UpdateMode,
    load_annotation,
)
from luxonis_ml.data.loaders.base_loader import BaseLoader
from luxonis_ml.data.utils import (
    get_task_name,
    get_task_type,
    split_task,
    task_type_iterator,
)
from luxonis_ml.data.utils.task_utils import task_is_metadata
from luxonis_ml.typing import Labels, LoaderOutput, Params, PathType


class LuxonisLoader(BaseLoader):
    def __init__(
        self,
        dataset: LuxonisDataset,
        view: str | list[str] = "train",
        augmentation_engine: Literal["albumentations"]
        | str = "albumentations",
        augmentation_config: list[Params] | PathType | None = None,
        height: int | None = None,
        width: int | None = None,
        keep_aspect_ratio: bool = True,
        exclude_empty_annotations: bool = False,
        color_spaces: dict[str, Literal["RGB", "BGR", "GRAY"]] | None = None,
        seed: int | None = None,
        *,
        keep_categorical_as_strings: bool = False,
        update_mode: UpdateMode | Literal["all", "missing"] = UpdateMode.ALL,
        filter_task_names: list[str] | None = None,
    ) -> None:
        """A loader class used for loading data from L{LuxonisDataset}.

        @type dataset: LuxonisDataset
        @param dataset: Instance of C{LuxonisDataset} to use.
        @type view: Union[str, List[str]]
        @param view: What splits to use. Can be either a single split or
            a list of splits. Defaults to C{"train"}.
        @type augmentation_engine: Union[Literal["albumentations"], str]
        @param augmentation_engine: The augmentation engine to use.
            Defaults to C{"albumentations"}.
        @type augmentation_config: Optional[Union[List[Params],
            PathType]]
        @param augmentation_config: The configuration for the
            augmentations. This can be either a list of C{Dict[str, JsonValue]} or
            a path to a configuration file.
            The config member is a dictionary with two keys: C{name} and
            C{params}. C{name} is the name of the augmentation to
            instantiate and C{params} is an optional dictionary
            of parameters to pass to the augmentation.

            Example::

                [
                    {"name": "HorizontalFlip", "params": {"p": 0.5}},
                    {"name": "RandomBrightnessContrast", "params": {"p": 0.1}},
                    {"name": "Defocus"}
                ]

        @type height: Optional[int]
        @param height: The height of the output images. Defaults to
            C{None}.
        @type width: Optional[int]
        @param width: The width of the output images. Defaults to
            C{None}.
        @type keep_aspect_ratio: bool
        @param keep_aspect_ratio: Whether to keep the aspect ratio of the
            images. Defaults to C{True}.
        @type color_space: Literal["RGB", "BGR", "GRAY"]
        @param color_space: The color space of the output images. Defaults
            to C{"RGB"}.
        @type seed: Optional[int]
        @param seed: The random seed to use for the augmentations.
        @type exclude_empty_annotations: bool
        @param exclude_empty_annotations: Whether to exclude
            empty annotations from the final label dictionary.
            Defaults to C{False} (i.e. include empty annotations).

        @type keep_categorical_as_strings: bool
        @param keep_categorical_as_strings: Whether to keep categorical
            metadata labels as strings.
            Defaults to C{False} (i.e. convert categorical labels to integers).

        @type update_mode: UpdateMode
        @param update_mode: Enum that determines the sync mode for media files of the remote dataset (annotations and metadata are always overwritten):
            - UpdateMode.MISSING: Downloads only the missing media files for the dataset.
            - UpdateMode.ALL: Always downloads and overwrites all media files in the local dataset.

        @type filter_task_names: Optional[List[str]]
        @param filter_task_names: List of task names to filter the dataset by.
            If C{None}, all task names are included. Defaults to C{None}.
            This is useful for filtering out tasks that are not needed for a specific use case.
        """

        self.exclude_empty_annotations = exclude_empty_annotations
        self.color_spaces = color_spaces or {"image": "RGB"}
        self.height = height
        self.width = width

        self.dataset = dataset
        self.sync_mode = self.dataset.is_remote
        self.keep_categorical_as_strings = keep_categorical_as_strings
        self.filter_task_names = filter_task_names

        if self.sync_mode:
            self.dataset.pull_from_cloud(update_mode=UpdateMode(update_mode))

        if isinstance(view, str):
            view = [view]
        self.view = view

        self.df = self.dataset._load_df_offline(raise_when_empty=True)
        self.classes = self.dataset.get_classes()

        if self.filter_task_names is not None:
            self.df = self.df.filter(
                pl.col("task_name").is_in(self.filter_task_names)
            )
            self.classes = {
                task_name: self.classes[task_name]
                for task_name in self.filter_task_names
                if task_name in self.classes
            }

        self.classes = self.dataset.get_classes()
        self.instances: list[str] = []
        splits_path = self.dataset.metadata_path / "splits.json"
        if not splits_path.exists():
            raise RuntimeError(
                "Cannot find splits! Ensure you call dataset.make_splits()"
            )
        with open(splits_path) as file:
            splits = json.load(file)

        for view in self.view:
            self.instances.extend(splits[view])

        self.idx_to_df_row: list[list[int]] = []
        group_id_list = self.df["group_id"].to_list()
        group_id_set = set(group_id_list)
        self.instances = [
            group_id for group_id in self.instances if group_id in group_id_set
        ]

        idx_map: dict[str, list[int]] = defaultdict(list)
        for i, group_id in enumerate(group_id_list):
            idx_map[group_id].append(i)

        self.idx_to_df_row = [idx_map[uid] for uid in self.instances]

        self.tasks_without_background = set()

        self._precompute_image_paths()

        _, test_labels = self._load_data(0)
        for task, seg_masks in task_type_iterator(test_labels, "segmentation"):
            task_name = get_task_name(task)
            if seg_masks.shape[0] > 1 and (
                "background" not in self.classes[task_name]
                or self.classes[task_name]["background"] != 0
            ):
                unassigned_pixels = np.sum(seg_masks, axis=0) == 0

                if np.any(unassigned_pixels):
                    logger.warning(
                        "Found unassigned pixels in segmentation masks. "
                        "Assigning them to `background` class (class index 0). "
                        "If this is not desired then make sure all pixels are "
                        "assigned to one class or rename your background class."
                    )
                    self.tasks_without_background.add(task)
                    if "background" not in self.classes[task_name]:
                        self.classes[task_name] = {
                            "background": 0,
                            **{
                                class_name: i + 1
                                for class_name, i in self.classes[
                                    task_name
                                ].items()
                            },
                        }

        self.augmentations = self._init_augmentations(
            augmentation_engine,
            augmentation_config or [],
            height,
            width,
            keep_aspect_ratio,
            seed,
        )

    @override
    def __len__(self) -> int:
        """Returns length of the dataset.

        @rtype: int
        @return: Length of the loader.
        """
        return len(self.instances)

    @override
    def __getitem__(self, idx: int) -> LoaderOutput:
        """Function to load a sample consisting of an image and its
        annotations.

        @type idx: int
        @param idx: The integer index of the sample to retrieve.
        @rtype: L{LuxonisLoaderOutput}
        @return: The loader ouput consisting of the image and a
            dictionary defining its annotations.
        """

        if self.augmentations is None:
            img, labels = self._load_data(idx)
        else:
            img, labels = self._load_with_augmentations(idx)

        if not self.exclude_empty_annotations:
            img, labels = self._add_empty_annotations(img, labels)

        # Albumentations needs RGB
        if self.color_space == "BGR":
            img = cv2.cvtColor(img, cv2.COLOR_RGB2BGR)

        return img, labels

    def _add_empty_annotations(
        self, img: np.ndarray, labels: Labels
    ) -> LoaderOutput:
        for task_name, task_types in self.dataset.get_tasks().items():
            if (
                self.filter_task_names is not None
                and task_name not in self.filter_task_names
            ):
                continue
            for task_type in task_types:
                task = f"{task_name}/{task_type}"
                if task not in labels:
                    if task_type == "boundingbox":
                        labels[task] = np.zeros((0, 5))
                    elif task_type == "keypoints":
                        n_keypoints = self.dataset.get_n_keypoints()[task_name]
                        labels[task] = np.zeros((0, n_keypoints * 3))
                    elif task_type == "instance_segmentation":
                        labels[task] = np.zeros(
                            (0, img.shape[0], img.shape[1])
                        )
                    elif task_type == "segmentation":
                        labels[task] = np.zeros(
                            (
                                len(self.classes[task_name]),
                                img.shape[0],
                                img.shape[1],
                            )
                        )
                    elif task_type == "classification" or task_is_metadata(
                        task
                    ):
                        labels[task] = np.zeros(
                            (len(self.classes[task_name]),)
                        )

        return img, labels

    def _load_data(self, idx: int) -> tuple[np.ndarray, Labels]:
        """Loads image and its annotations based on index.

        @type idx: int
        @param idx: Index of the image
        @rtype: Tuple[np.ndarray, Labels]
        @return: Image as C{np.ndarray} in RGB format and a dictionary
            with all the present annotations
        """

        if not self.idx_to_df_row:
            raise ValueError(
                f"No data found in dataset '{self.dataset.identifier}' "
                f"for {self.view} views"
            )

        ann_indices = self.idx_to_df_row[idx]
        ann_rows = [self.df.row(row) for row in ann_indices]

        img_dict: dict[str, np.ndarray] = {}
        source_to_path = self.idx_to_img_paths[idx]

<<<<<<< HEAD
        for source_name, path in source_to_path.items():
            img_dict[source_name] = cv2.cvtColor(
                cv2.imread(str(path)), cv2.COLOR_BGR2RGB
            )
=======
        if self.color_space == "GRAY":
            img = cv2.cvtColor(cv2.imread(str(img_path)), cv2.COLOR_RGB2GRAY)[
                ..., np.newaxis
            ]
        else:
            img = cv2.cvtColor(cv2.imread(str(img_path)), cv2.COLOR_BGR2RGB)
>>>>>>> b11a81bf

        labels_by_task: dict[str, list[Annotation]] = defaultdict(list)
        class_ids_by_task: dict[str, list[int]] = defaultdict(list)
        instance_ids_by_task: dict[str, list[int]] = defaultdict(list)
        metadata_by_task: dict[str, list[str | int | float | Category]] = (
            defaultdict(list)
        )

        for annotation_data in ann_rows:
            task_name: str = annotation_data[2]
            class_name: str | None = annotation_data[3]
            instance_id: int = annotation_data[4]
            task_type: str = annotation_data[5]
            ann_str: str | None = annotation_data[6]

            if ann_str is None:
                continue

            data = json.loads(ann_str)
            full_task_name = f"{task_name}/{task_type}"
            task_type = get_task_type(full_task_name)
            if task_type == "array" and self.dataset.is_remote:
                data["path"] = self.dataset.arrays_path / data["path"]

            if task_type.startswith("metadata/"):
                metadata_by_task[full_task_name].append(data)
            else:  # pragma: no cover
                # Conversion from LDF v1.0
                if "points" in data and "width" not in data:
                    shape_img = next(iter(img_dict.values()))
                    data["width"] = shape_img.shape[1]
                    data["height"] = shape_img.shape[0]
                    data["points"] = [tuple(p) for p in data["points"]]

                annotation = load_annotation(task_type, data)
                labels_by_task[full_task_name].append(annotation)
                if class_name is not None:
                    class_ids_by_task[full_task_name].append(
                        self.classes[task_name][class_name]
                    )
                else:
                    class_ids_by_task[full_task_name].append(0)
                instance_ids_by_task[full_task_name].append(instance_id)

        labels: Labels = {}
        encodings = self.dataset.get_categorical_encodings()
        for task, metadata in metadata_by_task.items():
            if not self.keep_categorical_as_strings and task in encodings:
                metadata = [encodings[task][m] for m in metadata]  # type: ignore
            labels[task] = np.array(metadata)

        for task, anns in labels_by_task.items():
            assert anns, f"No annotations found for task {task_name}"
            instance_ids = instance_ids_by_task[task]

            anns = [
                ann
                for _, ann in sorted(
                    zip(instance_ids, anns, strict=True), key=lambda x: x[0]
                )
            ]

            task_name, task_type = split_task(task)
            array = anns[0].combine_to_numpy(
                anns,
                class_ids_by_task[task],
                len(self.classes[task_name]),
            )
            if task in self.tasks_without_background:
                unassigned_pixels = ~np.any(array, axis=0)
                background_idx = self.classes[task_name]["background"]
                array[background_idx, unassigned_pixels] = 1

            labels[task] = array

        return img_dict, labels

    def _load_with_augmentations(self, idx: int) -> LoaderOutput:
        indices = [idx]
        assert self.augmentations is not None
        if self.augmentations.batch_size > 1:
            if self.augmentations.batch_size > len(self):
                warnings.warn(
                    f"Augmentations batch_size ({self.augmentations.batch_size}) "
                    f"is larger than dataset size ({len(self)}). "
                    "Samples will include repetitions.",
                    stacklevel=2,
                )
                other_indices = [i for i in range(len(self)) if i != idx]
                picked_indices = random.choices(
                    other_indices, k=self.augmentations.batch_size - 1
                )
            else:
                picked_indices = set()
                max_val = len(self)
                while len(picked_indices) < self.augmentations.batch_size - 1:
                    rand_idx = random.randint(0, max_val - 1)
                    if rand_idx != idx and rand_idx not in picked_indices:
                        picked_indices.add(rand_idx)
                picked_indices = list(picked_indices)

            indices.extend(picked_indices)

        loaded_anns = [self._load_data(i) for i in indices]
        return self.augmentations.apply(loaded_anns)

    def _init_augmentations(
        self,
        augmentation_engine: Literal["albumentations"] | str,
        augmentation_config: list[Params] | PathType,
        height: int | None,
        width: int | None,
        keep_aspect_ratio: bool,
        seed: int | None = None,
    ) -> AugmentationEngine | None:
        if isinstance(augmentation_config, PathType):
            with open(augmentation_config) as file:
                augmentation_config = cast(
                    list[Params], yaml.safe_load(file) or []
                )
        if augmentation_config and (width is None or height is None):
            raise ValueError(
                "Height and width must be provided when using augmentations"
            )

        if height is None or width is None:
            return None

        dataset_tasks = self.dataset.get_tasks()

        targets = {
            f"{task_name}/{task_type}": task_type
            for task_name, task_types in dataset_tasks.items()
            if self.filter_task_names is None
            or task_name in self.filter_task_names
            for task_type in task_types
        }

        n_classes = {
            f"{task_name}/{task_type}": self.dataset.get_n_classes()[task_name]
            for task_name, task_types in dataset_tasks.items()
            if self.filter_task_names is None
            or task_name in self.filter_task_names
            for task_type in task_types
        }

        return AUGMENTATION_ENGINES.get(augmentation_engine)(
            height=height,
            width=width,
            config=augmentation_config,
            targets=targets,
            n_classes=n_classes,
            keep_aspect_ratio=keep_aspect_ratio,
            is_validation_pipeline="train" not in self.view,
            seed=seed,
        )

    def _precompute_image_paths(self) -> None:
        self.idx_to_img_paths = {}

        for idx, ann_indices in enumerate(self.idx_to_df_row):
            ann_rows = [self.df.row(row) for row in ann_indices]

            source_to_path = {}

            for row in ann_rows:
                img_path = row[0]
                source_name = row[1]
                uuid = row[7]

                if source_name in source_to_path:
                    continue

                path = Path(img_path)
                if not path.exists():
                    file_extension = img_path.rsplit(".", 1)[-1]
                    path = self.dataset.media_path / f"{uuid}.{file_extension}"
                    if not path.exists():
                        raise FileNotFoundError(
                            f"Cannot find image for uuid {uuid} and source '{source_name}'"
                        )

                source_to_path[source_name] = path

            self.idx_to_img_paths[idx] = source_to_path<|MERGE_RESOLUTION|>--- conflicted
+++ resolved
@@ -308,19 +308,16 @@
         img_dict: dict[str, np.ndarray] = {}
         source_to_path = self.idx_to_img_paths[idx]
 
-<<<<<<< HEAD
         for source_name, path in source_to_path.items():
-            img_dict[source_name] = cv2.cvtColor(
-                cv2.imread(str(path)), cv2.COLOR_BGR2RGB
-            )
-=======
-        if self.color_space == "GRAY":
-            img = cv2.cvtColor(cv2.imread(str(img_path)), cv2.COLOR_RGB2GRAY)[
-                ..., np.newaxis
-            ]
-        else:
-            img = cv2.cvtColor(cv2.imread(str(img_path)), cv2.COLOR_BGR2RGB)
->>>>>>> b11a81bf
+            color_space = self.color_spaces.get(source_name, "RGB")
+            if color_space == "GRAY":
+                img_dict[source_name] = cv2.cvtColor(
+                    cv2.imread(str(path)), cv2.COLOR_RGB2GRAY
+                )[..., np.newaxis]
+            elif color_space == "BGR":
+                img_dict[source_name] = cv2.cvtColor(
+                    cv2.imread(str(path)), cv2.COLOR_BGR2RGB
+                )
 
         labels_by_task: dict[str, list[Annotation]] = defaultdict(list)
         class_ids_by_task: dict[str, list[int]] = defaultdict(list)
