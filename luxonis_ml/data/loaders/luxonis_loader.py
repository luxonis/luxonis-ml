--- conflicted
+++ resolved
@@ -46,13 +46,8 @@
         height: Optional[int] = None,
         width: Optional[int] = None,
         keep_aspect_ratio: bool = True,
-<<<<<<< HEAD
-        out_image_format: Literal["RGB", "BGR"] = "RGB",
-        exclude_empty_annotations: bool = False,
-=======
         exclude_empty_annotations: bool = False,
         color_space: Literal["RGB", "BGR"] = "RGB",
->>>>>>> ded9a081
         *,
         update_mode: UpdateMode = UpdateMode.ALWAYS,
     ) -> None:
@@ -108,13 +103,8 @@
         """
 
         self.logger = logging.getLogger(__name__)
-<<<<<<< HEAD
-        self.out_image_format = out_image_format
-        self.exclude_empty_annotations = exclude_empty_annotations
-=======
         self.exclude_empty_annotations = exclude_empty_annotations
         self.color_space = color_space
->>>>>>> ded9a081
 
         self.dataset = dataset
         self.sync_mode = self.dataset.is_remote
