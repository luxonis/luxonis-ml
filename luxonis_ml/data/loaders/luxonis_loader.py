--- conflicted
+++ resolved
@@ -4,11 +4,7 @@
 import warnings
 from collections import defaultdict
 from pathlib import Path
-<<<<<<< HEAD
-from typing import Dict, List, Literal, Optional, Tuple, Union, cast
-=======
 from typing import Any, Dict, List, Literal, Optional, Tuple, Union, cast
->>>>>>> 2a641977
 
 import cv2
 import numpy as np
@@ -31,11 +27,7 @@
     split_task,
     task_type_iterator,
 )
-<<<<<<< HEAD
-from luxonis_ml.typing import ConfigItem, Labels, LoaderOutput, PathType
-=======
 from luxonis_ml.typing import Labels, LoaderOutput, PathType
->>>>>>> 2a641977
 
 logger = logging.getLogger(__name__)
 
@@ -49,19 +41,11 @@
             Literal["albumentations"], str
         ] = "albumentations",
         augmentation_config: Optional[
-<<<<<<< HEAD
-            Union[List[ConfigItem], PathType]
-        ] = None,
-        height: Optional[int] = None,
-        width: Optional[int] = None,
-        keep_aspect_ratio: bool = False,
-=======
             Union[List[Dict[str, Any]], PathType]
         ] = None,
         height: Optional[int] = None,
         width: Optional[int] = None,
         keep_aspect_ratio: bool = True,
->>>>>>> 2a641977
         out_image_format: Literal["RGB", "BGR"] = "RGB",
         *,
         force_resync: bool = False,
@@ -76,13 +60,6 @@
         @type augmentation_engine: Union[Literal["albumentations"], str]
         @param augmentation_engine: The augmentation engine to use.
             Defaults to C{"albumentations"}.
-<<<<<<< HEAD
-        @type augmentation_config: Optional[Union[List[ConfigItem],
-            PathType]]
-        @param augmentation_config: The configuration for the
-            augmentations. This can be either a list of C{ConfigItem} or
-            a path to a configuration file.
-=======
         @type augmentation_config: Optional[Union[List[Dict[str, Any]],
             PathType]]
         @param augmentation_config: The configuration for the
@@ -101,7 +78,6 @@
                     {"name": "Defocus"}
                 ]
 
->>>>>>> 2a641977
         @type height: Optional[int]
         @param height: The height of the output images. Defaults to
             C{None}.
@@ -164,11 +140,7 @@
             self.idx_to_df_row.append(row_indexes)
 
         self.class_mappings: Dict[str, Dict[str, int]] = {}
-<<<<<<< HEAD
-        for task in df["task_name"].unique():
-=======
         for task in self.df["task_name"].unique():
->>>>>>> 2a641977
             if not task:
                 continue
             class_mapping = {
@@ -182,13 +154,6 @@
             }
             self.class_mappings[task] = class_mapping
 
-<<<<<<< HEAD
-        self.add_background = False
-        _, test_labels = self._load_data(0)
-        for task, seg_masks in task_type_iterator(test_labels, "segmentation"):
-            task = get_task_name(task)
-            if seg_masks.shape[0] > 1:
-=======
         self.tasks_without_background = set()
 
         _, test_labels = self._load_data(0)
@@ -198,7 +163,6 @@
                 "background" not in self.class_mappings
                 or self.class_mappings[task_name]["background"] != 0
             ):
->>>>>>> 2a641977
                 unassigned_pixels = np.sum(seg_masks, axis=0) == 0
 
                 if np.any(unassigned_pixels):
@@ -208,27 +172,16 @@
                         "If this is not desired then make sure all pixels are "
                         "assigned to one class or rename your background class."
                     )
-<<<<<<< HEAD
-                    self.add_background = True
-                    if "background" not in self.classes_by_task[task]:
-                        self.classes_by_task[task].append("background")
-                        self.class_mappings[task] = {
-=======
                     self.tasks_without_background.add(task)
                     if "background" not in self.classes_by_task[task_name]:
                         self.classes_by_task[task_name].append("background")
                         self.class_mappings[task_name] = {
->>>>>>> 2a641977
                             class_: idx + 1
                             for class_, idx in self.class_mappings[
                                 task_name
                             ].items()
                         }
-<<<<<<< HEAD
-                        self.class_mappings[task]["background"] = 0
-=======
                         self.class_mappings[task_name]["background"] = 0
->>>>>>> 2a641977
 
     @override
     def __len__(self) -> int:
@@ -306,13 +259,6 @@
                 continue
 
             data = json.loads(ann_str)
-<<<<<<< HEAD
-            if "points" in data and "width" not in data:
-                data["width"] = img.shape[1]
-                data["height"] = img.shape[0]
-                data["points"] = [tuple(p) for p in data["points"]]
-=======
->>>>>>> 2a641977
             full_task_name = f"{task_name}/{task_type}"
             task_type = get_task_type(full_task_name)
             if task_type == "array" and self.dataset.is_remote:
@@ -320,9 +266,6 @@
 
             if task_type.startswith("metadata/"):
                 metadata_by_task[full_task_name].append(data)
-<<<<<<< HEAD
-            else:
-=======
             else:  # pragma: no cover
                 # Conversion from LDF v1.0
                 if "points" in data and "width" not in data:
@@ -330,7 +273,6 @@
                     data["height"] = img.shape[0]
                     data["points"] = [tuple(p) for p in data["points"]]
 
->>>>>>> 2a641977
                 annotation = load_annotation(task_type, data)
                 labels_by_task[full_task_name].append(annotation)
                 if class_name is not None:
@@ -362,15 +304,7 @@
                 class_ids_by_task[task],
                 len(self.classes_by_task[task_name]),
             )
-<<<<<<< HEAD
-            if (
-                self.add_background
-                and task_type == "segmentation"
-                and len(self.class_mappings[task_name]) > 1
-            ):
-=======
             if task in self.tasks_without_background:
->>>>>>> 2a641977
                 unassigned_pixels = ~np.any(array, axis=0)
                 background_idx = self.class_mappings[task_name]["background"]
                 array[background_idx, unassigned_pixels] = 1
@@ -382,11 +316,7 @@
     def _load_with_augmentations(self, idx: int) -> LoaderOutput:
         indices = [idx]
         assert self.augmentations is not None
-<<<<<<< HEAD
-        if self.augmentations.is_batched:
-=======
         if self.augmentations.batch_size > 1:
->>>>>>> 2a641977
             if self.augmentations.batch_size > len(self):
                 warnings.warn(
                     f"Augmentations batch_size ({self.augmentations.batch_size}) "
@@ -414,24 +344,15 @@
     def _init_augmentations(
         self,
         augmentation_engine: Union[Literal["albumentations"], str],
-<<<<<<< HEAD
-        augmentation_config: Union[List[ConfigItem], PathType],
-=======
         augmentation_config: Union[List[Dict[str, Any]], PathType],
->>>>>>> 2a641977
         height: Optional[int],
         width: Optional[int],
         keep_aspect_ratio: bool,
     ) -> Optional[AugmentationEngine]:
         if isinstance(augmentation_config, (Path, str)):
             with open(augmentation_config) as file:
-<<<<<<< HEAD
-                augmentation_config = (
-                    cast(List[ConfigItem], yaml.safe_load(file)) or []
-=======
                 augmentation_config = cast(
                     List[Dict[str, Any]], yaml.safe_load(file) or []
->>>>>>> 2a641977
                 )
         if augmentation_config and (width is None or height is None):
             raise ValueError(
@@ -445,11 +366,7 @@
             task: get_task_type(task) for task in self.dataset.get_tasks()
         }
 
-<<<<<<< HEAD
-        return AUGMENTATION_ENGINES.get(augmentation_engine).from_config(
-=======
         return AUGMENTATION_ENGINES.get(augmentation_engine)(
->>>>>>> 2a641977
             height=height,
             width=width,
             config=augmentation_config,
