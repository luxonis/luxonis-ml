import json
import logging
import random
import warnings
from collections import defaultdict
from pathlib import Path
from typing import Dict, List, Literal, Optional, Tuple, Union, cast

import cv2
import numpy as np
import yaml
from typing_extensions import override

from luxonis_ml.data.augmentations import (
    AUGMENTATION_ENGINES,
    AugmentationEngine,
)
from luxonis_ml.data.datasets import (
    Annotation,
    LuxonisDataset,
    load_annotation,
)
from luxonis_ml.data.loaders.base_loader import BaseLoader
from luxonis_ml.data.utils import (
    get_task_name,
    get_task_type,
    split_task,
    task_type_iterator,
)
from luxonis_ml.typing import ConfigItem, Labels, LoaderOutput, PathType

logger = logging.getLogger(__name__)


class LuxonisLoader(BaseLoader):
    def __init__(
        self,
        dataset: LuxonisDataset,
        view: Union[str, List[str]] = "train",
        augmentation_engine: Union[
            Literal["albumentations"], str
        ] = "albumentations",
        augmentation_config: Optional[
            Union[List[ConfigItem], PathType]
        ] = None,
        height: Optional[int] = None,
        width: Optional[int] = None,
        keep_aspect_ratio: bool = False,
        out_image_format: Literal["RGB", "BGR"] = "RGB",
        *,
        force_resync: bool = False,
    ) -> None:
        """A loader class used for loading data from L{LuxonisDataset}.

        @type dataset: LuxonisDataset
        @param dataset: Instance of C{LuxonisDataset} to use.
        @type view: Union[str, List[str]]
        @param view: What splits to use. Can be either a single split or
            a list of splits. Defaults to C{"train"}.
        @type augmentation_engine: Union[Literal["albumentations"], str]
        @param augmentation_engine: The augmentation engine to use.
            Defaults to C{"albumentations"}.
        @type augmentation_config: Optional[Union[List[ConfigItem],
            PathType]]
        @param augmentation_config: The configuration for the
            augmentations. This can be either a list of C{ConfigItem} or
            a path to a configuration file.
            C{ConfigItem} is a dictionary with two keys: C{name} and
            C{params}. C{name} is the name of the augmentation to
            instantiate and C{params} is an optional dictionary
            of parameters to pass to the augmentation.

            Example::

                [
                    {"name": "HorizontalFlip", "params": {"p": 0.5}},
                    {"name": "RandomBrightnessContrast", "params": {"p": 0.1}},
                    {"name": "Defocus"}
                ]

        @type height: Optional[int]
        @param height: The height of the output images. Defaults to
            C{None}.
        @type width: Optional[int]
        @param width: The width of the output images. Defaults to
            C{None}.
        @type force_resync: bool
        @param force_resync: Flag to force resync from cloud. Defaults
            to C{False}.
        """

        self.logger = logging.getLogger(__name__)
        self.out_image_format = out_image_format

        self.dataset = dataset
        self.sync_mode = self.dataset.is_remote

        if self.sync_mode:
            self.dataset.sync_from_cloud(force=force_resync)

        if isinstance(view, str):
            view = [view]
        self.view = view

        df = self.dataset._load_df_offline()
        if df is None:
            raise FileNotFoundError("Cannot find dataframe")
        self.df = df

        if not self.dataset.is_remote:
            file_index = self.dataset._get_file_index()
            if file_index is None:
                raise FileNotFoundError("Cannot find file index")
            self.df = self.df.join(file_index, on="uuid").drop("file_right")

        self.classes, self.classes_by_task = self.dataset.get_classes()
        self.augmentations = self._init_augmentations(
            augmentation_engine,
            augmentation_config or [],
            height,
            width,
            keep_aspect_ratio,
        )
        self.instances: List[str] = []
        splits_path = self.dataset.metadata_path / "splits.json"
        if not splits_path.exists():
            raise RuntimeError(
                "Cannot find splits! Ensure you call dataset.make_splits()"
            )
        with open(splits_path, "r") as file:
            splits = json.load(file)

        for view in self.view:
            self.instances.extend(splits[view])

        self.idx_to_df_row: list[list[int]] = []
        for uuid in self.instances:
            boolean_mask = df["uuid"] == uuid
            row_indexes = boolean_mask.arg_true().to_list()
            self.idx_to_df_row.append(row_indexes)

        self.class_mappings: Dict[str, Dict[str, int]] = {}
        for task in df["task_name"].unique():
            if not task:
                continue
            class_mapping = {
                class_: i
                for i, class_ in enumerate(
                    sorted(
                        self.classes_by_task.get(task, []),
                        key=lambda x: {"background": -1}.get(x, 0),
                    )
                )
            }
            self.class_mappings[task] = class_mapping

        self.add_background = False
        _, test_labels = self._load_data(0)
        for task, seg_masks in task_type_iterator(test_labels, "segmentation"):
            task = get_task_name(task)
            if seg_masks.shape[0] > 1:
                unassigned_pixels = np.sum(seg_masks, axis=0) == 0

                if np.any(unassigned_pixels):
                    logger.warning(
                        "Found unassigned pixels in segmentation masks. Assigning them to `background` class (class index 0). If this is not desired then make sure all pixels are assigned to one class or rename your background class."
                    )
                    self.add_background = True
                    if "background" not in self.classes_by_task[task]:
                        self.classes_by_task[task].append("background")
                        self.class_mappings[task] = {
                            class_: idx + 1
                            for class_, idx in self.class_mappings[
                                task
                            ].items()
                        }
                        self.class_mappings[task]["background"] = 0

    @override
    def __len__(self) -> int:
        """Returns length of the dataset.

        @rtype: int
        @return: Length of the loader.
        """
        return len(self.instances)

    @override
    def __getitem__(self, idx: int) -> LoaderOutput:
        """Function to load a sample consisting of an image and its
        annotations.

        @type idx: int
        @param idx: The integer index of the sample to retrieve.
        @rtype: L{LuxonisLoaderOutput}
        @return: The loader ouput consisting of the image and a
            dictionary defining its annotations.
        """

        if self.augmentations is None:
            img, labels = self._load_data(idx)
        else:
            img, labels = self._load_with_augmentations(idx)

        if self.out_image_format == "BGR":
            img = cv2.cvtColor(img, cv2.COLOR_RGB2BGR)

        return img, labels

    def _load_data(self, idx: int) -> Tuple[np.ndarray, Labels]:
        """Loads image and its annotations based on index.

        @type idx: int
        @param idx: Index of the image
        @rtype: Tuple[np.ndarray, Labels]
        @return: Image as C{np.ndarray} in RGB format and a dictionary
            with all the present annotations
        """

        if not self.idx_to_df_row:
            raise ValueError(
                f"No data found in dataset '{self.dataset.identifier}' for {self.view} views"
            )

        ann_indices = self.idx_to_df_row[idx]

        ann_rows = [self.df.row(row) for row in ann_indices]
        if not self.dataset.is_remote:
            img_path = ann_rows[0][-1]
        else:
            uuid = ann_rows[0][8]
            file_extension = ann_rows[0][0].rsplit(".", 1)[-1]
            img_path = self.dataset.media_path / f"{uuid}.{file_extension}"

        img = cv2.cvtColor(cv2.imread(str(img_path)), cv2.COLOR_BGR2RGB)

        labels_by_task: Dict[str, List[Annotation]] = defaultdict(list)
        class_ids_by_task: Dict[str, List[int]] = defaultdict(list)
        instance_ids_by_task: Dict[str, List[int]] = defaultdict(list)
        metadata_by_task: Dict[str, List[Union[str, int, float]]] = (
            defaultdict(list)
        )

        for annotation_data in ann_rows:
            task_name: str = annotation_data[2]
            class_name: Optional[str] = annotation_data[4]
            instance_id: int = annotation_data[5]
            task_type: str = annotation_data[6]
            ann_str: Optional[str] = annotation_data[7]

            if ann_str is None:
                continue

            data = json.loads(ann_str)
            if "points" in data and "width" not in data:
                data["width"] = img.shape[1]
                data["height"] = img.shape[0]
                data["points"] = [tuple(p) for p in data["points"]]
            full_task_name = f"{task_name}/{task_type}"
            task_type = get_task_type(full_task_name)
            if task_type == "array" and self.dataset.is_remote:
                data["path"] = self.dataset.arrays_path / data["path"]

            if task_type.startswith("metadata/"):
                metadata_by_task[full_task_name].append(data)
            else:
                annotation = load_annotation(task_type, data)
                labels_by_task[full_task_name].append(annotation)
                if class_name is not None:
                    class_ids_by_task[full_task_name].append(
                        self.class_mappings[task_name][class_name]
                    )
                else:
                    class_ids_by_task[full_task_name].append(0)
                instance_ids_by_task[full_task_name].append(instance_id)

        labels: Labels = {}
        for task, metadata in metadata_by_task.items():
            labels[task] = np.array(metadata)

        for task, anns in labels_by_task.items():
            assert anns, f"No annotations found for task {task_name}"
            instance_ids = instance_ids_by_task[task]

            anns = [
                ann
                for _, ann in sorted(
                    zip(instance_ids, anns), key=lambda x: x[0]
                )
            ]

            task_name, task_type = split_task(task)
            array = anns[0].combine_to_numpy(
                anns,
                class_ids_by_task[task],
                len(self.classes_by_task[task_name]),
            )
            if (
                self.add_background
                and task_type == "segmentation"
                and len(self.class_mappings[task_name]) > 1
            ):
                unassigned_pixels = ~np.any(array, axis=0)
                background_idx = self.class_mappings[task_name]["background"]
                array[background_idx, unassigned_pixels] = 1

            labels[task] = array

        return img, labels

    def _load_with_augmentations(self, idx: int) -> LoaderOutput:
        indices = [idx]
        assert self.augmentations is not None
        if self.augmentations.is_batched:
            if self.augmentations.batch_size > len(self):
                warnings.warn(
                    f"Augmentations batch_size ({self.augmentations.batch_size}) "
                    f"is larger than dataset size ({len(self)}). "
                    "Samples will include repetitions."
                )
                other_indices = [i for i in range(len(self)) if i != idx]
                picked_indices = random.choices(
                    other_indices, k=self.augmentations.batch_size - 1
                )
            else:
                picked_indices = set()
                max_val = len(self)
                while len(picked_indices) < self.augmentations.batch_size - 1:
                    rand_idx = random.randint(0, max_val - 1)
                    if rand_idx != idx and rand_idx not in picked_indices:
                        picked_indices.add(rand_idx)
                picked_indices = list(picked_indices)

            indices.extend(picked_indices)

        loaded_anns = [self._load_data(i) for i in indices]
        return self.augmentations.apply(loaded_anns)

    def _init_augmentations(
        self,
        augmentation_engine: Union[Literal["albumentations"], str],
        augmentation_config: Union[List[ConfigItem], PathType],
        height: Optional[int],
        width: Optional[int],
        keep_aspect_ratio: bool,
    ) -> Optional[AugmentationEngine]:
        if isinstance(augmentation_config, (Path, str)):
            with open(augmentation_config) as file:
                augmentation_config = (
                    cast(List[ConfigItem], yaml.safe_load(file)) or []
                )
        if augmentation_config and (width is None or height is None):
            raise ValueError(
                "Height and width must be provided when using augmentations"
            )

<<<<<<< HEAD
        if height is None or width is None:
            return None

        targets = {
            task: get_task_type(task) for task in self.dataset.get_tasks()
        }

        return AUGMENTATION_ENGINES.get(augmentation_engine).from_config(
            height=height,
            width=width,
            config=augmentation_config,
            targets=targets,
            keep_aspect_ratio=keep_aspect_ratio,
            is_validation_pipeline="train" not in self.view,
        )
=======
        missing_tasks = set(self.classes_by_task) - set(labels_by_task)
        if missing_tasks and missing_tasks.issubset(
            {
                LabelType.SEGMENTATION,
                LabelType.BOUNDINGBOX,
                LabelType.KEYPOINTS,
                LabelType.CLASSIFICATION,
            }
        ):
            for task in missing_tasks:
                class_mapping_len = len(self.class_mappings[task])
                if task == LabelType.SEGMENTATION:
                    empty_array = np.zeros(
                        (class_mapping_len, height, width),
                        dtype=np.uint8,
                    )
                elif task == LabelType.BOUNDINGBOX:
                    empty_array = np.zeros((0, 6), dtype=np.float32)
                elif task == LabelType.KEYPOINTS:
                    empty_array = np.zeros((0, 3), dtype=np.float32)
                elif task == LabelType.CLASSIFICATION:
                    empty_array = np.zeros(
                        (0, class_mapping_len), dtype=np.float32
                    )
                labels[task] = (empty_array, task)

        return img, labels
>>>>>>> adffe97e
<|MERGE_RESOLUTION|>--- conflicted
+++ resolved
@@ -252,10 +252,6 @@
                 continue
 
             data = json.loads(ann_str)
-            if "points" in data and "width" not in data:
-                data["width"] = img.shape[1]
-                data["height"] = img.shape[0]
-                data["points"] = [tuple(p) for p in data["points"]]
             full_task_name = f"{task_name}/{task_type}"
             task_type = get_task_type(full_task_name)
             if task_type == "array" and self.dataset.is_remote:
@@ -264,6 +260,11 @@
             if task_type.startswith("metadata/"):
                 metadata_by_task[full_task_name].append(data)
             else:
+                # Conversion from LDF v1.0
+                if "points" in data and "width" not in data:
+                    data["width"] = img.shape[1]
+                    data["height"] = img.shape[0]
+                    data["points"] = [tuple(p) for p in data["points"]]
                 annotation = load_annotation(task_type, data)
                 labels_by_task[full_task_name].append(annotation)
                 if class_name is not None:
@@ -354,7 +355,6 @@
                 "Height and width must be provided when using augmentations"
             )
 
-<<<<<<< HEAD
         if height is None or width is None:
             return None
 
@@ -369,33 +369,4 @@
             targets=targets,
             keep_aspect_ratio=keep_aspect_ratio,
             is_validation_pipeline="train" not in self.view,
-        )
-=======
-        missing_tasks = set(self.classes_by_task) - set(labels_by_task)
-        if missing_tasks and missing_tasks.issubset(
-            {
-                LabelType.SEGMENTATION,
-                LabelType.BOUNDINGBOX,
-                LabelType.KEYPOINTS,
-                LabelType.CLASSIFICATION,
-            }
-        ):
-            for task in missing_tasks:
-                class_mapping_len = len(self.class_mappings[task])
-                if task == LabelType.SEGMENTATION:
-                    empty_array = np.zeros(
-                        (class_mapping_len, height, width),
-                        dtype=np.uint8,
-                    )
-                elif task == LabelType.BOUNDINGBOX:
-                    empty_array = np.zeros((0, 6), dtype=np.float32)
-                elif task == LabelType.KEYPOINTS:
-                    empty_array = np.zeros((0, 3), dtype=np.float32)
-                elif task == LabelType.CLASSIFICATION:
-                    empty_array = np.zeros(
-                        (0, class_mapping_len), dtype=np.float32
-                    )
-                labels[task] = (empty_array, task)
-
-        return img, labels
->>>>>>> adffe97e
+        )