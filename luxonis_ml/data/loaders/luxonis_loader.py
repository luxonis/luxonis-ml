import json
import random
import warnings
from collections import defaultdict
from pathlib import Path
from typing import Literal, cast

import cv2
import numpy as np
import polars as pl
import yaml
from loguru import logger
from typing_extensions import override

from luxonis_ml.data.augmentations import (
    AUGMENTATION_ENGINES,
    AugmentationEngine,
)
from luxonis_ml.data.datasets import (
    Annotation,
    Category,
    LuxonisDataset,
    UpdateMode,
    load_annotation,
)
from luxonis_ml.data.loaders.base_loader import BaseLoader
from luxonis_ml.data.utils import (
    get_task_name,
    get_task_type,
    split_task,
    task_type_iterator,
)
from luxonis_ml.data.utils.task_utils import task_is_metadata
from luxonis_ml.typing import Labels, LoaderOutput, Params, PathType


class LuxonisLoader(BaseLoader):
    def __init__(
        self,
        dataset: LuxonisDataset,
        view: str | list[str] = "train",
        augmentation_engine: Literal["albumentations"]
        | str = "albumentations",
        augmentation_config: list[Params] | PathType | None = None,
        height: int | None = None,
        width: int | None = None,
        keep_aspect_ratio: bool = True,
        exclude_empty_annotations: bool = False,
        color_space: Literal["RGB", "BGR"] = "RGB",
        *,
        keep_categorical_as_strings: bool = False,
<<<<<<< HEAD
        update_mode: UpdateMode | Literal["all", "missing"] = UpdateMode.ALL,
=======
        update_mode: Union[
            UpdateMode, Literal["all", "missing"]
        ] = UpdateMode.ALL,
        filter_task_names: Optional[List[str]] = None,
>>>>>>> 9f9e0fa5
    ) -> None:
        """A loader class used for loading data from L{LuxonisDataset}.

        @type dataset: LuxonisDataset
        @param dataset: Instance of C{LuxonisDataset} to use.
        @type view: Union[str, List[str]]
        @param view: What splits to use. Can be either a single split or
            a list of splits. Defaults to C{"train"}.
        @type augmentation_engine: Union[Literal["albumentations"], str]
        @param augmentation_engine: The augmentation engine to use.
            Defaults to C{"albumentations"}.
        @type augmentation_config: Optional[Union[List[Params],
            PathType]]
        @param augmentation_config: The configuration for the
            augmentations. This can be either a list of C{Dict[str, JsonValue]} or
            a path to a configuration file.
            The config member is a dictionary with two keys: C{name} and
            C{params}. C{name} is the name of the augmentation to
            instantiate and C{params} is an optional dictionary
            of parameters to pass to the augmentation.

            Example::

                [
                    {"name": "HorizontalFlip", "params": {"p": 0.5}},
                    {"name": "RandomBrightnessContrast", "params": {"p": 0.1}},
                    {"name": "Defocus"}
                ]

        @type height: Optional[int]
        @param height: The height of the output images. Defaults to
            C{None}.
        @type width: Optional[int]
        @param width: The width of the output images. Defaults to
            C{None}.
        @type keep_aspect_ratio: bool
        @param keep_aspect_ratio: Whether to keep the aspect ratio of the
            images. Defaults to C{True}.
        @type color_space: Literal["RGB", "BGR"]
        @param color_space: The color space of the output images. Defaults
            to C{"RGB"}.
        @type exclude_empty_annotations: bool
        @param exclude_empty_annotations: Whether to exclude
            empty annotations from the final label dictionary.
            Defaults to C{False} (i.e. include empty annotations).

        @type keep_categorical_as_strings: bool
        @param keep_categorical_as_strings: Whether to keep categorical
            metadata labels as strings.
            Defaults to C{False} (i.e. convert categorical labels to integers).

        @type update_mode: UpdateMode
        @param update_mode: Enum that determines the sync mode for media files of the remote dataset (annotations and metadata are always overwritten):
            - UpdateMode.MISSING: Downloads only the missing media files for the dataset.
            - UpdateMode.ALL: Always downloads and overwrites all media files in the local dataset.

        @type filter_task_names: Optional[List[str]]
        @param filter_task_names: List of task names to filter the dataset by.
            If C{None}, all task names are included. Defaults to C{None}.
            This is useful for filtering out tasks that are not needed for a specific use case.
        """

        self.exclude_empty_annotations = exclude_empty_annotations
        self.color_space: Literal["RGB", "BGR"] = color_space
        self.height = height
        self.width = width

        self.dataset = dataset
        self.sync_mode = self.dataset.is_remote
        self.keep_categorical_as_strings = keep_categorical_as_strings
        self.filter_task_names = filter_task_names

        if self.sync_mode:
            self.dataset.pull_from_cloud(update_mode=UpdateMode(update_mode))

        if isinstance(view, str):
            view = [view]
        self.view = view

        self.df = self.dataset._load_df_offline(raise_when_empty=True)
        self.classes = self.dataset.get_classes()

        if self.filter_task_names is not None:
            self.df = self.df.filter(
                pl.col("task_name").is_in(self.filter_task_names)
            )
            self.classes = {
                task_name: self.classes[task_name]
                for task_name in self.filter_task_names
                if task_name in self.classes
            }

        if not self.dataset.is_remote:
            file_index = self.dataset._get_index()
            if file_index is None:  # pragma: no cover
                raise FileNotFoundError("Cannot find file index")
            file_index = file_index.filter(
                pl.col("uuid").is_in(self.df["uuid"])
            )
            self.df = self.df.join(file_index, on="uuid").drop("file_right")

<<<<<<< HEAD
        self.classes = self.dataset.get_classes()
        self.instances: list[str] = []
=======
        self.instances: List[str] = []
>>>>>>> 9f9e0fa5
        splits_path = self.dataset.metadata_path / "splits.json"
        if not splits_path.exists():
            raise RuntimeError(
                "Cannot find splits! Ensure you call dataset.make_splits()"
            )
        with open(splits_path) as file:
            splits = json.load(file)

        for view in self.view:
            self.instances.extend(splits[view])

<<<<<<< HEAD
        self.idx_to_df_row: list[list[int]] = []
=======
        self.instances = [
            uuid
            for uuid in self.instances
            if uuid in self.df["uuid"].to_list()
        ]

        self.idx_to_df_row: List[List[int]] = []
>>>>>>> 9f9e0fa5
        for uuid in self.instances:
            boolean_mask = self.df["uuid"] == uuid
            row_indexes = boolean_mask.arg_true().to_list()
            self.idx_to_df_row.append(row_indexes)

        self.tasks_without_background = set()

        self._precompute_image_paths()

        _, test_labels = self._load_data(0)
        for task, seg_masks in task_type_iterator(test_labels, "segmentation"):
            task_name = get_task_name(task)
            if seg_masks.shape[0] > 1 and (
                "background" not in self.classes[task_name]
                or self.classes[task_name]["background"] != 0
            ):
                unassigned_pixels = np.sum(seg_masks, axis=0) == 0

                if np.any(unassigned_pixels):
                    logger.warning(
                        "Found unassigned pixels in segmentation masks. "
                        "Assigning them to `background` class (class index 0). "
                        "If this is not desired then make sure all pixels are "
                        "assigned to one class or rename your background class."
                    )
                    self.tasks_without_background.add(task)
                    if "background" not in self.classes[task_name]:
                        self.classes[task_name] = {
                            "background": 0,
                            **{
                                class_name: i + 1
                                for class_name, i in self.classes[
                                    task_name
                                ].items()
                            },
                        }

        self.augmentations = self._init_augmentations(
            augmentation_engine,
            augmentation_config or [],
            height,
            width,
            keep_aspect_ratio,
        )

    @override
    def __len__(self) -> int:
        """Returns length of the dataset.

        @rtype: int
        @return: Length of the loader.
        """
        return len(self.instances)

    @override
    def __getitem__(self, idx: int) -> LoaderOutput:
        """Function to load a sample consisting of an image and its
        annotations.

        @type idx: int
        @param idx: The integer index of the sample to retrieve.
        @rtype: L{LuxonisLoaderOutput}
        @return: The loader ouput consisting of the image and a
            dictionary defining its annotations.
        """

        if self.augmentations is None:
            img, labels = self._load_data(idx)
        else:
            img, labels = self._load_with_augmentations(idx)

        if self.color_space == "BGR":
            img = cv2.cvtColor(img, cv2.COLOR_RGB2BGR)

        if self.exclude_empty_annotations:
            return img, labels

        return self._add_empty_annotations(img, labels)

    def _add_empty_annotations(
        self, img: np.ndarray, labels: Labels
    ) -> LoaderOutput:
        for task_name, task_types in self.dataset.get_tasks().items():
            if (
                self.filter_task_names is not None
                and task_name not in self.filter_task_names
            ):
                continue
            for task_type in task_types:
                task = f"{task_name}/{task_type}"
                if task not in labels:
                    if task_type == "boundingbox":
                        labels[task] = np.zeros((0, 5))
                    elif task_type == "keypoints":
                        n_keypoints = self.dataset.get_n_keypoints()[task_name]
                        labels[task] = np.zeros((0, n_keypoints * 3))
                    elif task_type == "instance_segmentation":
                        labels[task] = np.zeros(
                            (0, img.shape[0], img.shape[1])
                        )
                    elif task_type == "segmentation":
                        labels[task] = np.zeros(
                            (
                                len(self.classes[task_name]),
                                img.shape[0],
                                img.shape[1],
                            )
                        )
                    elif task_type == "classification" or task_is_metadata(
                        task
                    ):
                        labels[task] = np.zeros(
                            (len(self.classes[task_name]),)
                        )

        return img, labels

    def _load_data(self, idx: int) -> tuple[np.ndarray, Labels]:
        """Loads image and its annotations based on index.

        @type idx: int
        @param idx: Index of the image
        @rtype: Tuple[np.ndarray, Labels]
        @return: Image as C{np.ndarray} in RGB format and a dictionary
            with all the present annotations
        """

        if not self.idx_to_df_row:
            raise ValueError(
                f"No data found in dataset '{self.dataset.identifier}' "
                f"for {self.view} views"
            )

        ann_indices = self.idx_to_df_row[idx]

        ann_rows = [self.df.row(row) for row in ann_indices]

        img_path = self.idx_to_img_path[idx]

        img = cv2.cvtColor(cv2.imread(str(img_path)), cv2.COLOR_BGR2RGB)

        labels_by_task: dict[str, list[Annotation]] = defaultdict(list)
        class_ids_by_task: dict[str, list[int]] = defaultdict(list)
        instance_ids_by_task: dict[str, list[int]] = defaultdict(list)
        metadata_by_task: dict[str, list[str | int | float | Category]] = (
            defaultdict(list)
        )

        for annotation_data in ann_rows:
            task_name: str = annotation_data[2]
            class_name: str | None = annotation_data[3]
            instance_id: int = annotation_data[4]
            task_type: str = annotation_data[5]
            ann_str: str | None = annotation_data[6]

            if ann_str is None:
                continue

            data = json.loads(ann_str)
            full_task_name = f"{task_name}/{task_type}"
            task_type = get_task_type(full_task_name)
            if task_type == "array" and self.dataset.is_remote:
                data["path"] = self.dataset.arrays_path / data["path"]

            if task_type.startswith("metadata/"):
                metadata_by_task[full_task_name].append(data)
            else:  # pragma: no cover
                # Conversion from LDF v1.0
                if "points" in data and "width" not in data:
                    data["width"] = img.shape[1]
                    data["height"] = img.shape[0]
                    data["points"] = [tuple(p) for p in data["points"]]

                annotation = load_annotation(task_type, data)
                labels_by_task[full_task_name].append(annotation)
                if class_name is not None:
                    class_ids_by_task[full_task_name].append(
                        self.classes[task_name][class_name]
                    )
                else:
                    class_ids_by_task[full_task_name].append(0)
                instance_ids_by_task[full_task_name].append(instance_id)

        labels: Labels = {}
        encodings = self.dataset.get_categorical_encodings()
        for task, metadata in metadata_by_task.items():
            if not self.keep_categorical_as_strings and task in encodings:
                metadata = [encodings[task][m] for m in metadata]  # type: ignore
            labels[task] = np.array(metadata)

        for task, anns in labels_by_task.items():
            assert anns, f"No annotations found for task {task_name}"
            instance_ids = instance_ids_by_task[task]

            anns = [
                ann
                for _, ann in sorted(
                    zip(instance_ids, anns, strict=True), key=lambda x: x[0]
                )
            ]

            task_name, task_type = split_task(task)
            array = anns[0].combine_to_numpy(
                anns,
                class_ids_by_task[task],
                len(self.classes[task_name]),
            )
            if task in self.tasks_without_background:
                unassigned_pixels = ~np.any(array, axis=0)
                background_idx = self.classes[task_name]["background"]
                array[background_idx, unassigned_pixels] = 1

            labels[task] = array

        return img, labels

    def _load_with_augmentations(self, idx: int) -> LoaderOutput:
        indices = [idx]
        assert self.augmentations is not None
        if self.augmentations.batch_size > 1:
            if self.augmentations.batch_size > len(self):
                warnings.warn(
                    f"Augmentations batch_size ({self.augmentations.batch_size}) "
                    f"is larger than dataset size ({len(self)}). "
                    "Samples will include repetitions.",
                    stacklevel=2,
                )
                other_indices = [i for i in range(len(self)) if i != idx]
                picked_indices = random.choices(
                    other_indices, k=self.augmentations.batch_size - 1
                )
            else:
                picked_indices = set()
                max_val = len(self)
                while len(picked_indices) < self.augmentations.batch_size - 1:
                    rand_idx = random.randint(0, max_val - 1)
                    if rand_idx != idx and rand_idx not in picked_indices:
                        picked_indices.add(rand_idx)
                picked_indices = list(picked_indices)

            indices.extend(picked_indices)

        loaded_anns = [self._load_data(i) for i in indices]
        return self.augmentations.apply(loaded_anns)

    def _init_augmentations(
        self,
        augmentation_engine: Literal["albumentations"] | str,
        augmentation_config: list[Params] | PathType,
        height: int | None,
        width: int | None,
        keep_aspect_ratio: bool,
    ) -> AugmentationEngine | None:
        if isinstance(augmentation_config, PathType):
            with open(augmentation_config) as file:
                augmentation_config = cast(
                    list[Params], yaml.safe_load(file) or []
                )
        if augmentation_config and (width is None or height is None):
            raise ValueError(
                "Height and width must be provided when using augmentations"
            )

        if height is None or width is None:
            return None

        dataset_tasks = self.dataset.get_tasks()

        targets = {
            f"{task_name}/{task_type}": task_type
            for task_name, task_types in dataset_tasks.items()
            if self.filter_task_names is None
            or task_name in self.filter_task_names
            for task_type in task_types
        }

        n_classes = {
            f"{task_name}/{task_type}": self.dataset.get_n_classes()[task_name]
            for task_name, task_types in dataset_tasks.items()
            if self.filter_task_names is None
            or task_name in self.filter_task_names
            for task_type in task_types
        }

        return AUGMENTATION_ENGINES.get(augmentation_engine)(
            height=height,
            width=width,
            config=augmentation_config,
            targets=targets,
            n_classes=n_classes,
            keep_aspect_ratio=keep_aspect_ratio,
            is_validation_pipeline="train" not in self.view,
        )

    def _precompute_image_paths(self) -> None:
        self.idx_to_img_path = {}

        for idx, ann_indices in enumerate(self.idx_to_df_row):
            ann_indices = self.idx_to_df_row[idx]

            ann_rows = [self.df.row(row) for row in ann_indices]
            img_path = ann_rows[0][0]
            if not Path(img_path).exists():
                uuid = ann_rows[0][7]
                file_extension = ann_rows[0][0].rsplit(".", 1)[-1]
                img_path = self.dataset.media_path / f"{uuid}.{file_extension}"
                if not img_path.exists():
                    raise FileNotFoundError(
                        f"Cannot find image for uuid {uuid}"
                    )

            self.idx_to_img_path[idx] = img_path<|MERGE_RESOLUTION|>--- conflicted
+++ resolved
@@ -49,14 +49,8 @@
         color_space: Literal["RGB", "BGR"] = "RGB",
         *,
         keep_categorical_as_strings: bool = False,
-<<<<<<< HEAD
         update_mode: UpdateMode | Literal["all", "missing"] = UpdateMode.ALL,
-=======
-        update_mode: Union[
-            UpdateMode, Literal["all", "missing"]
-        ] = UpdateMode.ALL,
-        filter_task_names: Optional[List[str]] = None,
->>>>>>> 9f9e0fa5
+        filter_task_names: list[str] | None = None,
     ) -> None:
         """A loader class used for loading data from L{LuxonisDataset}.
 
@@ -158,12 +152,8 @@
             )
             self.df = self.df.join(file_index, on="uuid").drop("file_right")
 
-<<<<<<< HEAD
         self.classes = self.dataset.get_classes()
         self.instances: list[str] = []
-=======
-        self.instances: List[str] = []
->>>>>>> 9f9e0fa5
         splits_path = self.dataset.metadata_path / "splits.json"
         if not splits_path.exists():
             raise RuntimeError(
@@ -175,17 +165,13 @@
         for view in self.view:
             self.instances.extend(splits[view])
 
-<<<<<<< HEAD
         self.idx_to_df_row: list[list[int]] = []
-=======
         self.instances = [
             uuid
             for uuid in self.instances
             if uuid in self.df["uuid"].to_list()
         ]
 
-        self.idx_to_df_row: List[List[int]] = []
->>>>>>> 9f9e0fa5
         for uuid in self.instances:
             boolean_mask = self.df["uuid"] == uuid
             row_indexes = boolean_mask.arg_true().to_list()
