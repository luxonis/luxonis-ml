import json
import random
import warnings
from collections import defaultdict
from pathlib import Path
from typing import Literal, cast

import cv2
import numpy as np
import polars as pl
import yaml
from loguru import logger
from typing_extensions import override

from luxonis_ml.data.augmentations import (
    AUGMENTATION_ENGINES,
    AugmentationEngine,
)
from luxonis_ml.data.datasets import (
    Annotation,
    Category,
    LuxonisDataset,
    UpdateMode,
    load_annotation,
)
from luxonis_ml.data.loaders.base_loader import BaseLoader
from luxonis_ml.data.utils import (
    get_task_name,
    get_task_type,
    split_task,
    task_type_iterator,
)
from luxonis_ml.data.utils.task_utils import task_is_metadata
from luxonis_ml.typing import Labels, LoaderOutput, Params, PathType


class LuxonisLoader(BaseLoader):
    def __init__(
        self,
        dataset: LuxonisDataset,
        view: str | list[str] = "train",
        augmentation_engine: Literal["albumentations"]
        | str = "albumentations",
        augmentation_config: list[Params] | PathType | None = None,
        height: int | None = None,
        width: int | None = None,
        keep_aspect_ratio: bool = True,
        exclude_empty_annotations: bool = False,
        color_space: Literal["RGB", "BGR"] = "RGB",
        seed: Optional[int] = None,
        *,
        keep_categorical_as_strings: bool = False,
        update_mode: UpdateMode | Literal["all", "missing"] = UpdateMode.ALL,
        filter_task_names: list[str] | None = None,
    ) -> None:
        """A loader class used for loading data from L{LuxonisDataset}.

        @type dataset: LuxonisDataset
        @param dataset: Instance of C{LuxonisDataset} to use.
        @type view: Union[str, List[str]]
        @param view: What splits to use. Can be either a single split or
            a list of splits. Defaults to C{"train"}.
        @type augmentation_engine: Union[Literal["albumentations"], str]
        @param augmentation_engine: The augmentation engine to use.
            Defaults to C{"albumentations"}.
        @type augmentation_config: Optional[Union[List[Params],
            PathType]]
        @param augmentation_config: The configuration for the
            augmentations. This can be either a list of C{Dict[str, JsonValue]} or
            a path to a configuration file.
            The config member is a dictionary with two keys: C{name} and
            C{params}. C{name} is the name of the augmentation to
            instantiate and C{params} is an optional dictionary
            of parameters to pass to the augmentation.

            Example::

                [
                    {"name": "HorizontalFlip", "params": {"p": 0.5}},
                    {"name": "RandomBrightnessContrast", "params": {"p": 0.1}},
                    {"name": "Defocus"}
                ]

        @type height: Optional[int]
        @param height: The height of the output images. Defaults to
            C{None}.
        @type width: Optional[int]
        @param width: The width of the output images. Defaults to
            C{None}.
        @type keep_aspect_ratio: bool
        @param keep_aspect_ratio: Whether to keep the aspect ratio of the
            images. Defaults to C{True}.
        @type color_space: Literal["RGB", "BGR"]
        @param color_space: The color space of the output images. Defaults
            to C{"RGB"}.
        @type seed: Optional[int]
        @param seed: The random seed to use for the augmentations.
        @type exclude_empty_annotations: bool
        @param exclude_empty_annotations: Whether to exclude
            empty annotations from the final label dictionary.
            Defaults to C{False} (i.e. include empty annotations).

        @type keep_categorical_as_strings: bool
        @param keep_categorical_as_strings: Whether to keep categorical
            metadata labels as strings.
            Defaults to C{False} (i.e. convert categorical labels to integers).

        @type update_mode: UpdateMode
        @param update_mode: Enum that determines the sync mode for media files of the remote dataset (annotations and metadata are always overwritten):
            - UpdateMode.MISSING: Downloads only the missing media files for the dataset.
            - UpdateMode.ALL: Always downloads and overwrites all media files in the local dataset.

        @type filter_task_names: Optional[List[str]]
        @param filter_task_names: List of task names to filter the dataset by.
            If C{None}, all task names are included. Defaults to C{None}.
            This is useful for filtering out tasks that are not needed for a specific use case.
        """

        self.exclude_empty_annotations = exclude_empty_annotations
        self.color_space: Literal["RGB", "BGR"] = color_space
        self.height = height
        self.width = width

        self.dataset = dataset
        self.sync_mode = self.dataset.is_remote
        self.keep_categorical_as_strings = keep_categorical_as_strings
        self.filter_task_names = filter_task_names

        if self.sync_mode:
            self.dataset.pull_from_cloud(update_mode=UpdateMode(update_mode))

        if isinstance(view, str):
            view = [view]
        self.view = view

        self.df = self.dataset._load_df_offline(raise_when_empty=True)
        self.classes = self.dataset.get_classes()

        if self.filter_task_names is not None:
            self.df = self.df.filter(
                pl.col("task_name").is_in(self.filter_task_names)
            )
            self.classes = {
                task_name: self.classes[task_name]
                for task_name in self.filter_task_names
                if task_name in self.classes
            }

        if not self.dataset.is_remote:
            file_index = self.dataset._get_index()
            if file_index is None:  # pragma: no cover
                raise FileNotFoundError("Cannot find file index")
            file_index = file_index.filter(
                pl.col("uuid").is_in(self.df["uuid"])
            )
            self.df = self.df.join(file_index, on="uuid").drop("file_right")

        self.classes = self.dataset.get_classes()
        self.instances: list[str] = []
        splits_path = self.dataset.metadata_path / "splits.json"
        if not splits_path.exists():
            raise RuntimeError(
                "Cannot find splits! Ensure you call dataset.make_splits()"
            )
        with open(splits_path) as file:
            splits = json.load(file)

        for view in self.view:
            self.instances.extend(splits[view])

        self.idx_to_df_row: list[list[int]] = []
        self.instances = [
            uuid
            for uuid in self.instances
            if uuid in self.df["uuid"].to_list()
        ]

        for uuid in self.instances:
            boolean_mask = self.df["uuid"] == uuid
            row_indexes = boolean_mask.arg_true().to_list()
            self.idx_to_df_row.append(row_indexes)

        self.tasks_without_background = set()

        self._precompute_image_paths()

        _, test_labels = self._load_data(0)
        for task, seg_masks in task_type_iterator(test_labels, "segmentation"):
            task_name = get_task_name(task)
            if seg_masks.shape[0] > 1 and (
                "background" not in self.classes[task_name]
                or self.classes[task_name]["background"] != 0
            ):
                unassigned_pixels = np.sum(seg_masks, axis=0) == 0

                if np.any(unassigned_pixels):
                    logger.warning(
                        "Found unassigned pixels in segmentation masks. "
                        "Assigning them to `background` class (class index 0). "
                        "If this is not desired then make sure all pixels are "
                        "assigned to one class or rename your background class."
                    )
                    self.tasks_without_background.add(task)
                    if "background" not in self.classes[task_name]:
                        self.classes[task_name] = {
                            "background": 0,
                            **{
                                class_name: i + 1
                                for class_name, i in self.classes[
                                    task_name
                                ].items()
                            },
                        }

        self.augmentations = self._init_augmentations(
            augmentation_engine,
            augmentation_config or [],
            height,
            width,
            keep_aspect_ratio,
            seed,
        )

    @override
    def __len__(self) -> int:
        """Returns length of the dataset.

        @rtype: int
        @return: Length of the loader.
        """
        return len(self.instances)

    @override
    def __getitem__(self, idx: int) -> LoaderOutput:
        """Function to load a sample consisting of an image and its
        annotations.

        @type idx: int
        @param idx: The integer index of the sample to retrieve.
        @rtype: L{LuxonisLoaderOutput}
        @return: The loader ouput consisting of the image and a
            dictionary defining its annotations.
        """

        if self.augmentations is None:
            img, labels = self._load_data(idx)
        else:
            img, labels = self._load_with_augmentations(idx)

        if self.color_space == "BGR":
            img = cv2.cvtColor(img, cv2.COLOR_RGB2BGR)

        if self.exclude_empty_annotations:
            return img, labels

        return self._add_empty_annotations(img, labels)

    def _add_empty_annotations(
        self, img: np.ndarray, labels: Labels
    ) -> LoaderOutput:
        for task_name, task_types in self.dataset.get_tasks().items():
            if (
                self.filter_task_names is not None
                and task_name not in self.filter_task_names
            ):
                continue
            for task_type in task_types:
                task = f"{task_name}/{task_type}"
                if task not in labels:
                    if task_type == "boundingbox":
                        labels[task] = np.zeros((0, 5))
                    elif task_type == "keypoints":
                        n_keypoints = self.dataset.get_n_keypoints()[task_name]
                        labels[task] = np.zeros((0, n_keypoints * 3))
                    elif task_type == "instance_segmentation":
                        labels[task] = np.zeros(
                            (0, img.shape[0], img.shape[1])
                        )
                    elif task_type == "segmentation":
                        labels[task] = np.zeros(
                            (
                                len(self.classes[task_name]),
                                img.shape[0],
                                img.shape[1],
                            )
                        )
                    elif task_type == "classification" or task_is_metadata(
                        task
                    ):
                        labels[task] = np.zeros(
                            (len(self.classes[task_name]),)
                        )

        return img, labels

    def _load_data(self, idx: int) -> tuple[np.ndarray, Labels]:
        """Loads image and its annotations based on index.

        @type idx: int
        @param idx: Index of the image
        @rtype: Tuple[np.ndarray, Labels]
        @return: Image as C{np.ndarray} in RGB format and a dictionary
            with all the present annotations
        """

        if not self.idx_to_df_row:
            raise ValueError(
                f"No data found in dataset '{self.dataset.identifier}' "
                f"for {self.view} views"
            )

        ann_indices = self.idx_to_df_row[idx]

        ann_rows = [self.df.row(row) for row in ann_indices]

        img_path = self.idx_to_img_path[idx]

        img = cv2.cvtColor(cv2.imread(str(img_path)), cv2.COLOR_BGR2RGB)

        labels_by_task: dict[str, list[Annotation]] = defaultdict(list)
        class_ids_by_task: dict[str, list[int]] = defaultdict(list)
        instance_ids_by_task: dict[str, list[int]] = defaultdict(list)
        metadata_by_task: dict[str, list[str | int | float | Category]] = (
            defaultdict(list)
        )

        for annotation_data in ann_rows:
            task_name: str = annotation_data[2]
            class_name: str | None = annotation_data[3]
            instance_id: int = annotation_data[4]
            task_type: str = annotation_data[5]
            ann_str: str | None = annotation_data[6]

            if ann_str is None:
                continue

            data = json.loads(ann_str)
            full_task_name = f"{task_name}/{task_type}"
            task_type = get_task_type(full_task_name)
            if task_type == "array" and self.dataset.is_remote:
                data["path"] = self.dataset.arrays_path / data["path"]

            if task_type.startswith("metadata/"):
                metadata_by_task[full_task_name].append(data)
            else:  # pragma: no cover
                # Conversion from LDF v1.0
                if "points" in data and "width" not in data:
                    data["width"] = img.shape[1]
                    data["height"] = img.shape[0]
                    data["points"] = [tuple(p) for p in data["points"]]

                annotation = load_annotation(task_type, data)
                labels_by_task[full_task_name].append(annotation)
                if class_name is not None:
                    class_ids_by_task[full_task_name].append(
                        self.classes[task_name][class_name]
                    )
                else:
                    class_ids_by_task[full_task_name].append(0)
                instance_ids_by_task[full_task_name].append(instance_id)

        labels: Labels = {}
        encodings = self.dataset.get_categorical_encodings()
        for task, metadata in metadata_by_task.items():
            if not self.keep_categorical_as_strings and task in encodings:
                metadata = [encodings[task][m] for m in metadata]  # type: ignore
            labels[task] = np.array(metadata)

        for task, anns in labels_by_task.items():
            assert anns, f"No annotations found for task {task_name}"
            instance_ids = instance_ids_by_task[task]

            anns = [
                ann
                for _, ann in sorted(
                    zip(instance_ids, anns, strict=True), key=lambda x: x[0]
                )
            ]

            task_name, task_type = split_task(task)
            array = anns[0].combine_to_numpy(
                anns,
                class_ids_by_task[task],
                len(self.classes[task_name]),
            )
            if task in self.tasks_without_background:
                unassigned_pixels = ~np.any(array, axis=0)
                background_idx = self.classes[task_name]["background"]
                array[background_idx, unassigned_pixels] = 1

            labels[task] = array

        return img, labels

    def _load_with_augmentations(self, idx: int) -> LoaderOutput:
        indices = [idx]
        assert self.augmentations is not None
        if self.augmentations.batch_size > 1:
            if self.augmentations.batch_size > len(self):
                warnings.warn(
                    f"Augmentations batch_size ({self.augmentations.batch_size}) "
                    f"is larger than dataset size ({len(self)}). "
                    "Samples will include repetitions.",
                    stacklevel=2,
                )
                other_indices = [i for i in range(len(self)) if i != idx]
                picked_indices = random.choices(
                    other_indices, k=self.augmentations.batch_size - 1
                )
            else:
                picked_indices = set()
                max_val = len(self)
                while len(picked_indices) < self.augmentations.batch_size - 1:
                    rand_idx = random.randint(0, max_val - 1)
                    if rand_idx != idx and rand_idx not in picked_indices:
                        picked_indices.add(rand_idx)
                picked_indices = list(picked_indices)

            indices.extend(picked_indices)

        loaded_anns = [self._load_data(i) for i in indices]
        return self.augmentations.apply(loaded_anns)

    def _init_augmentations(
        self,
        augmentation_engine: Literal["albumentations"] | str,
        augmentation_config: list[Params] | PathType,
        height: int | None,
        width: int | None,
        keep_aspect_ratio: bool,
<<<<<<< HEAD
        seed: Optional[int] = None,
    ) -> Optional[AugmentationEngine]:
        if isinstance(augmentation_config, (Path, str)):
=======
    ) -> AugmentationEngine | None:
        if isinstance(augmentation_config, PathType):
>>>>>>> e64bfbfc
            with open(augmentation_config) as file:
                augmentation_config = cast(
                    list[Params], yaml.safe_load(file) or []
                )
        if augmentation_config and (width is None or height is None):
            raise ValueError(
                "Height and width must be provided when using augmentations"
            )

        if height is None or width is None:
            return None

        dataset_tasks = self.dataset.get_tasks()

        targets = {
            f"{task_name}/{task_type}": task_type
            for task_name, task_types in dataset_tasks.items()
            if self.filter_task_names is None
            or task_name in self.filter_task_names
            for task_type in task_types
        }

        n_classes = {
            f"{task_name}/{task_type}": self.dataset.get_n_classes()[task_name]
            for task_name, task_types in dataset_tasks.items()
            if self.filter_task_names is None
            or task_name in self.filter_task_names
            for task_type in task_types
        }

        return AUGMENTATION_ENGINES.get(augmentation_engine)(
            height=height,
            width=width,
            config=augmentation_config,
            targets=targets,
            n_classes=n_classes,
            keep_aspect_ratio=keep_aspect_ratio,
            is_validation_pipeline="train" not in self.view,
<<<<<<< HEAD
            seed=seed,
        )
=======
        )

    def _precompute_image_paths(self) -> None:
        self.idx_to_img_path = {}

        for idx, ann_indices in enumerate(self.idx_to_df_row):
            ann_indices = self.idx_to_df_row[idx]

            ann_rows = [self.df.row(row) for row in ann_indices]
            img_path = ann_rows[0][0]
            if not Path(img_path).exists():
                uuid = ann_rows[0][7]
                file_extension = ann_rows[0][0].rsplit(".", 1)[-1]
                img_path = self.dataset.media_path / f"{uuid}.{file_extension}"
                if not img_path.exists():
                    raise FileNotFoundError(
                        f"Cannot find image for uuid {uuid}"
                    )

            self.idx_to_img_path[idx] = img_path
>>>>>>> e64bfbfc
<|MERGE_RESOLUTION|>--- conflicted
+++ resolved
@@ -47,7 +47,7 @@
         keep_aspect_ratio: bool = True,
         exclude_empty_annotations: bool = False,
         color_space: Literal["RGB", "BGR"] = "RGB",
-        seed: Optional[int] = None,
+        seed: int | None = None,
         *,
         keep_categorical_as_strings: bool = False,
         update_mode: UpdateMode | Literal["all", "missing"] = UpdateMode.ALL,
@@ -428,14 +428,9 @@
         height: int | None,
         width: int | None,
         keep_aspect_ratio: bool,
-<<<<<<< HEAD
-        seed: Optional[int] = None,
-    ) -> Optional[AugmentationEngine]:
-        if isinstance(augmentation_config, (Path, str)):
-=======
+        seed: int | None = None,
     ) -> AugmentationEngine | None:
         if isinstance(augmentation_config, PathType):
->>>>>>> e64bfbfc
             with open(augmentation_config) as file:
                 augmentation_config = cast(
                     list[Params], yaml.safe_load(file) or []
@@ -474,10 +469,7 @@
             n_classes=n_classes,
             keep_aspect_ratio=keep_aspect_ratio,
             is_validation_pipeline="train" not in self.view,
-<<<<<<< HEAD
             seed=seed,
-        )
-=======
         )
 
     def _precompute_image_paths(self) -> None:
@@ -497,5 +489,4 @@
                         f"Cannot find image for uuid {uuid}"
                     )
 
-            self.idx_to_img_path[idx] = img_path
->>>>>>> e64bfbfc
+            self.idx_to_img_path[idx] = img_path