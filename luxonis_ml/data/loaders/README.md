# LuxonisML Loader

The `LuxonisLoader` class provides efficient access to dataset samples with configurable preprocessing options.

## Table of Contents

- [LuxonisML Loader](#luxonisml-loader)
  - [Parameters](#parameters)

## Parameters

### LuxonisLoader Constructor Parameters

<<<<<<< HEAD
| Parameter                     | Type                                      | Default             | Description                                                                                       |
| ----------------------------- | ----------------------------------------- | ------------------- | ------------------------------------------------------------------------------------------------- |
| `dataset`                     | `LuxonisDataset`                          | Required            | The dataset to load data from                                                                     |
| `view`                        | `Union[str, List[str]]`                   | `"train"`           | Dataset split to use ("train", "val", "test")                                                     |
| `augmentation_engine`         | `str`                                     | `"albumentations"`  | Augmentation engine to use                                                                        |
| `augmentation_config`         | `Optional[Union[List[Params], PathType]]` | `None`              | Configuration for the augmentations                                                               |
| `height`                      | `Optional[int]`                           | `None`              | Height of the output images                                                                       |
| `width`                       | `Optional[int]`                           | `None`              | Width of the output images                                                                        |
| `keep_aspect_ratio`           | `bool`                                    | `True`              | Whether to keep image aspect ratio                                                                |
| `exclude_empty_annotations`   | `bool`                                    | `False`             | Whether to exclude empty annotations                                                              |
| `color_space`                 | `Literal["RGB", "BGR"]`                   | `"RGB"`             | Color space of output images                                                                      |
| `keep_categorical_as_strings` | `bool`                                    | `False`             | Whether to keep categorical metadata as strings                                                   |
| `update_mode`                 | `UpdateMode`                              | `UpdateMode.ALWAYS` | Whether to always download dataset from cloud or only if empty                                    |
| `filter_task_names`           | `Optional[List[str]]`                     | `None`              | If provided, only include annotations for these specified tasks, ignoring any others in the data. |
=======
| Parameter                     | Type                                      | Default            | Description                                                                                                                                                                          |
| ----------------------------- | ----------------------------------------- | ------------------ | ------------------------------------------------------------------------------------------------------------------------------------------------------------------------------------ |
| `dataset`                     | `LuxonisDataset`                          | Required           | The dataset to load data from                                                                                                                                                        |
| `view`                        | `Union[str, List[str]]`                   | `"train"`          | Dataset split to use ("train", "val", "test")                                                                                                                                        |
| `augmentation_engine`         | `str`                                     | `"albumentations"` | Augmentation engine to use                                                                                                                                                           |
| `augmentation_config`         | `Optional[Union[List[Params], PathType]]` | `None`             | Configuration for the augmentations                                                                                                                                                  |
| `height`                      | `Optional[int]`                           | `None`             | Height of the output images                                                                                                                                                          |
| `width`                       | `Optional[int]`                           | `None`             | Width of the output images                                                                                                                                                           |
| `keep_aspect_ratio`           | `bool`                                    | `True`             | Whether to keep image aspect ratio                                                                                                                                                   |
| `exclude_empty_annotations`   | `bool`                                    | `False`            | Whether to exclude empty annotations                                                                                                                                                 |
| `color_space`                 | `Literal["RGB", "BGR"]`                   | `"RGB"`            | Color space of output images                                                                                                                                                         |
| `keep_categorical_as_strings` | `bool`                                    | `False`            | Whether to keep categorical metadata as strings                                                                                                                                      |
| `update_mode`                 | `UpdateMode`                              | `UpdateMode.ALL`   | Applicable to remote datasets. The loader internally calls the [`pull_from_cloud`](../datasets/README.md#pulling-from-remote-storage) method to download the dataset from the cloud. |
>>>>>>> 1a726df3
<|MERGE_RESOLUTION|>--- conflicted
+++ resolved
@@ -11,22 +11,6 @@
 
 ### LuxonisLoader Constructor Parameters
 
-<<<<<<< HEAD
-| Parameter                     | Type                                      | Default             | Description                                                                                       |
-| ----------------------------- | ----------------------------------------- | ------------------- | ------------------------------------------------------------------------------------------------- |
-| `dataset`                     | `LuxonisDataset`                          | Required            | The dataset to load data from                                                                     |
-| `view`                        | `Union[str, List[str]]`                   | `"train"`           | Dataset split to use ("train", "val", "test")                                                     |
-| `augmentation_engine`         | `str`                                     | `"albumentations"`  | Augmentation engine to use                                                                        |
-| `augmentation_config`         | `Optional[Union[List[Params], PathType]]` | `None`              | Configuration for the augmentations                                                               |
-| `height`                      | `Optional[int]`                           | `None`              | Height of the output images                                                                       |
-| `width`                       | `Optional[int]`                           | `None`              | Width of the output images                                                                        |
-| `keep_aspect_ratio`           | `bool`                                    | `True`              | Whether to keep image aspect ratio                                                                |
-| `exclude_empty_annotations`   | `bool`                                    | `False`             | Whether to exclude empty annotations                                                              |
-| `color_space`                 | `Literal["RGB", "BGR"]`                   | `"RGB"`             | Color space of output images                                                                      |
-| `keep_categorical_as_strings` | `bool`                                    | `False`             | Whether to keep categorical metadata as strings                                                   |
-| `update_mode`                 | `UpdateMode`                              | `UpdateMode.ALWAYS` | Whether to always download dataset from cloud or only if empty                                    |
-| `filter_task_names`           | `Optional[List[str]]`                     | `None`              | If provided, only include annotations for these specified tasks, ignoring any others in the data. |
-=======
 | Parameter                     | Type                                      | Default            | Description                                                                                                                                                                          |
 | ----------------------------- | ----------------------------------------- | ------------------ | ------------------------------------------------------------------------------------------------------------------------------------------------------------------------------------ |
 | `dataset`                     | `LuxonisDataset`                          | Required           | The dataset to load data from                                                                                                                                                        |
@@ -40,4 +24,4 @@
 | `color_space`                 | `Literal["RGB", "BGR"]`                   | `"RGB"`            | Color space of output images                                                                                                                                                         |
 | `keep_categorical_as_strings` | `bool`                                    | `False`            | Whether to keep categorical metadata as strings                                                                                                                                      |
 | `update_mode`                 | `UpdateMode`                              | `UpdateMode.ALL`   | Applicable to remote datasets. The loader internally calls the [`pull_from_cloud`](../datasets/README.md#pulling-from-remote-storage) method to download the dataset from the cloud. |
->>>>>>> 1a726df3
+| `filter_task_names`           | `Optional[List[str]]`                     | `None`             | If provided, only include annotations for these specified tasks, ignoring any others in the data.                                                                                    |