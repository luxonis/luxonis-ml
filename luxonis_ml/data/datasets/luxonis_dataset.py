--- conflicted
+++ resolved
@@ -1836,7 +1836,9 @@
                 remote_dir="annotations",
                 copy_contents=True,
             )
-<<<<<<< HEAD
+        logger.info(
+            "Successfully removed duplicate files and annotations from the dataset."
+        )
 
     def set_class_order_per_task(
         self, class_order_per_task: dict[str, list[str]]
@@ -1882,9 +1884,4 @@
                     },
                     task=task_name,
                     rewrite_metadata=False,
-                )
-=======
-        logger.info(
-            "Successfully removed duplicate files and annotations from the dataset."
-        )
->>>>>>> aa9ee35b
+                )