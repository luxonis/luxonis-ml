--- conflicted
+++ resolved
@@ -366,15 +366,7 @@
                 if not osp.exists(local_dir):
                     os.makedirs(local_dir, exist_ok=True)
 
-<<<<<<< HEAD
-                protocol = self.bucket_storage.value
-                bucket = self.bucket
-                fs_path = f"{protocol}://{bucket}"
-                remote_dir = fs_path.split(fs_path)[1]
-                self.fs.get_dir(remote_paths=remote_dir, local_dir=local_dir)
-=======
                 self.fs.get_dir(remote_paths="", local_dir=local_dir)
->>>>>>> 74024169
 
                 self.is_synced = True
 
