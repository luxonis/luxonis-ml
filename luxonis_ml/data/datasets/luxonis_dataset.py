import json
import math
import shutil
import sys
from collections import defaultdict
from collections.abc import Iterable, Mapping, Sequence
from concurrent.futures import ThreadPoolExecutor
from contextlib import suppress
from functools import cached_property
from pathlib import Path, PurePosixPath
from typing import Any, Literal, overload

import numpy as np
import polars as pl
from filelock import FileLock
from loguru import logger
from rich.progress import track
from semver.version import Version
from typing_extensions import Self, override

from luxonis_ml.data.utils import (
    BucketStorage,
    BucketType,
    ParquetFileManager,
    UpdateMode,
    get_class_distributions,
    get_duplicates_info,
    get_heatmaps,
    get_missing_annotations,
    infer_task,
    merge_uuids,
    warn_on_duplicates,
)
from luxonis_ml.data.utils.constants import LDF_VERSION
from luxonis_ml.enums.enums import DatasetType
from luxonis_ml.typing import PathType
from luxonis_ml.utils import (
    LuxonisFileSystem,
    deprecated,
    environ,
    make_progress_bar,
)

from .annotation import Category, DatasetRecord, Detection
from .base_dataset import BaseDataset, DatasetIterator
from .metadata import Metadata
from .migration import migrate_dataframe, migrate_metadata
from .source import LuxonisSource
from .utils import find_filepath_uuid, get_dir, get_file


class LuxonisDataset(BaseDataset):
    def __init__(
        self,
        dataset_name: str,
        team_id: str | None = None,
        bucket_type: BucketType
        | Literal["internal", "external"] = BucketType.INTERNAL,
        bucket_storage: BucketStorage
        | Literal["local", "gcs", "s3", "azure"] = BucketStorage.LOCAL,
        *,
        delete_local: bool = False,
        delete_remote: bool = False,
    ) -> None:
        """Luxonis Dataset Format (LDF) is used to define datasets in
        the Luxonis MLOps ecosystem.

        @type dataset_name: str
        @param dataset_name: Name of the dataset
        @type team_id: Optional[str]
        @param team_id: Optional unique team identifier for the cloud
        @type bucket_type: BucketType
        @param bucket_type: Whether to use external cloud buckets
        @type bucket_storage: BucketStorage
        @param bucket_storage: Underlying bucket storage. Can be one of
            C{local}, C{S3}, or C{GCS}.
        @type delete_local: bool
        @param delete_local: Whether to delete a dataset with the same
            name if it exists
        @type delete_remote: bool
        @param delete_remote: Whether to delete the dataset from the
            cloud as well
        """

        self.dataset_name = dataset_name
        self.base_path = environ.LUXONISML_BASE_PATH
        self.base_path.mkdir(exist_ok=True)

        self._credentials = self._init_credentials()
        self._is_synced = False

        # What is this for?
        self.bucket_type = BucketType(bucket_type)

        self.bucket_storage = BucketStorage(bucket_storage)

        if self.bucket_storage == BucketStorage.AZURE_BLOB:
            raise NotImplementedError("Azure Blob Storage not yet supported")

        self.bucket = self._get_credential("LUXONISML_BUCKET")

        if self.is_remote and self.bucket is None:
            raise ValueError(
                "The `LUXONISML_BUCKET` environment variable "
                "must be set for remote datasets"
            )

        self.team_id = team_id or self._get_credential("LUXONISML_TEAM_ID")

        self._init_paths()

        self.fs = LuxonisFileSystem(self.path)

        if delete_local or delete_remote:
            if self.exists(
                self.dataset_name,
                self.team_id,
                self.bucket_storage,
                self.bucket,
            ):
                self.delete_dataset(
                    delete_remote=delete_remote, delete_local=delete_local
                )

            self._init_paths()

        # For DDP GCS training - multiple processes
        with FileLock(self.base_path / ".metadata.lock"):
            self._metadata = self._get_metadata()

        if self.version != LDF_VERSION:
            logger.warning(
                f"LDF versions do not match. The current `luxonis-ml` "
                f"installation supports LDF v{LDF_VERSION}, but the "
                f"`{self.identifier}` dataset is in v{self._metadata.ldf_version}. "
                "Internal migration will be performed. Note that some parts "
                "and new features might not work correctly unless you "
                "manually re-create the dataset using the latest version "
                "of `luxonis-ml`."
            )
        self.progress = make_progress_bar()

    @property
    def metadata(self) -> Metadata:
        """Returns a copy of the dataset metadata.

        The metadata is a pydantic model with the following fields:
            - source: L{LuxonisSource}
            - ldf_version: str
            - classes: Dict[task_name, Dict[class_name, class_id]]
            - tasks: Dict[task_name, List[task_type]]
            - skeletons: Dict[task_name, Skeletons]
              - Skeletons is a dictionary with keys 'labels' and 'edges'
                - labels: List[str]
                - edges: List[Tuple[int, int]]
            - categorical_encodings: Dict[task_name, Dict[metadata_name, Dict[metadata_value, int]]]
              - Encodings for string metadata values
              - Example::

                    {
                        "vehicle": {
                            "color": {"red": 0, "green": 1, "blue": 2},
                            "brand": {"audi": 0, "bmw": 1, "mercedes": 2},
                        }
                    }

        @type: L{Metadata}
        """
        return self._metadata.model_copy(deep=True)

    @cached_property
    def version(self) -> Version:
        return Version.parse(
            self._metadata.ldf_version, optional_minor_and_patch=True
        )

    @property
    def source(self) -> LuxonisSource:
        if self._metadata.source is None:
            raise ValueError("Source not found in metadata")
        return self._metadata.source

    @property
    @override
    def identifier(self) -> str:
        return self.dataset_name

    def __len__(self) -> int:
        """Returns the number of instances in the dataset."""
        if self.is_remote:
            return len(list(self.fs.walk_dir("media")))

        df = self._load_df_offline()
        return len(df.select("uuid").unique()) if df is not None else 0

    def _get_credential(self, key: str) -> str:
        """Gets secret credentials from credentials file or ENV
        variables."""

        if key in self._credentials:
            return self._credentials[key]
        if not hasattr(environ, key):
            raise RuntimeError(f"Must set {key} in ENV variables")
        return getattr(environ, key)

    def _init_paths(self) -> None:
        """Configures local path or bucket directory."""

        self.local_path = (
            self.base_path
            / "data"
            / self.team_id
            / "datasets"
            / self.dataset_name
        )
        self.media_path = self.local_path / "media"
        self.annotations_path = self.local_path / "annotations"
        self.metadata_path = self.local_path / "metadata"
        self.arrays_path = self.local_path / "arrays"

        for path in [
            self.media_path,
            self.annotations_path,
            self.metadata_path,
        ]:
            path.mkdir(exist_ok=True, parents=True)

        if not self.is_remote:
            self.path = str(self.local_path)
        else:
            self.path = self._construct_url(
                self.bucket_storage,
                self.bucket,
                self.team_id,
                self.dataset_name,
            )

    def _save_df_offline(self, pl_df: pl.DataFrame) -> None:
        """Saves the given Polars DataFrame into multiple Parquet files
        using ParquetFileManager. Ensures the same structure as the
        original dataset.

        @type pl_df: pl.DataFrame
        @param pl_df: The Polars DataFrame to save.
        """
        annotations_path = Path(self.annotations_path)

        for old_file in annotations_path.glob("*.parquet"):
            old_file.unlink()

        rows = pl_df.to_dicts()

        with ParquetFileManager(annotations_path) as pfm:
            for row in rows:
                uuid_val = row.get("uuid")
                if uuid_val is None:
                    raise ValueError("Missing 'uuid' in row!")

                data_dict = dict(row)
                data_dict.pop("uuid", None)

                pfm.write(uuid_val, data_dict)  # type: ignore

        logger.info(
            f"Saved merged DataFrame to Parquet files in '{annotations_path}'."
        )

    def _merge_metadata_with(self, other: "LuxonisDataset") -> None:
        """Merges relevant metadata from `other` into `self`."""
        self._metadata = self._metadata.merge_with(other._metadata)
        self._write_metadata()

    def clone(
        self,
        new_dataset_name: str,
        push_to_cloud: bool = True,
        team_id: str | None = None,
    ) -> "LuxonisDataset":
        """Create a new LuxonisDataset that is a local copy of the
        current dataset. Cloned dataset will overwrite the existing
        dataset with the same name.

        @type new_dataset_name: str
        @param new_dataset_name: Name of the newly created dataset.
        @type push_to_cloud: bool
        @param push_to_cloud: Whether to push the new dataset to the
            cloud. Only if the current dataset is remote.
        """
        if team_id is None:
            team_id = self.team_id

        new_dataset = LuxonisDataset(
            dataset_name=new_dataset_name,
            team_id=team_id,
            bucket_type=self.bucket_type,
            bucket_storage=self.bucket_storage,
            delete_local=True,
            delete_remote=True,
        )

        if self.is_remote:
            self.pull_from_cloud(update_mode=UpdateMode.MISSING)

        new_dataset_path = Path(new_dataset.local_path)
        new_dataset_path.mkdir(parents=True, exist_ok=True)
        shutil.copytree(
            self.local_path, new_dataset.local_path, dirs_exist_ok=True
        )

        new_dataset._init_paths()
        new_dataset._metadata = self._get_metadata()

        new_dataset._metadata.parent_dataset = self.dataset_name

        if push_to_cloud:
            if self.is_remote:
                new_dataset.push_to_cloud(
                    update_mode=UpdateMode.MISSING,
                    bucket_storage=self.bucket_storage,
                )
            else:
                logger.warning(
                    f"Cannot push to cloud. The cloned dataset '{new_dataset.dataset_name}' is local. "
                )

        new_dataset._write_metadata()

        return new_dataset

    def merge_with(
        self,
        other: "LuxonisDataset",
        inplace: bool = True,
        new_dataset_name: str | None = None,
    ) -> "LuxonisDataset":
        """Merge all data from `other` LuxonisDataset into the current
        dataset (in-place or in a new dataset).

        @type other: LuxonisDataset
        @param other: The dataset to merge into the current dataset.
        @type inplace: bool
        @param inplace: Whether to merge into the current dataset (True)
            or create a new dataset (False).
        @type new_dataset_name: str
        @param new_dataset_name: The name of the new dataset to create
            if inplace is False.
        """
        if inplace:
            target_dataset = self
        elif new_dataset_name:
            if self.bucket_storage != other.bucket_storage:
                raise ValueError(
                    "Cannot merge datasets with different bucket storage types."
                )
            target_dataset = self.clone(new_dataset_name, push_to_cloud=False)
        else:
            raise ValueError(
                "You must specify a name for the new dataset "
                "when inplace is False"
            )

        if self.is_remote:
            other.pull_from_cloud(UpdateMode.MISSING)
            self.pull_from_cloud(UpdateMode.MISSING)

        df_self = self._load_df_offline(raise_when_empty=True)
        df_other = other._load_df_offline(raise_when_empty=True)
        duplicate_uuids = set(df_self["uuid"]).intersection(df_other["uuid"])
        if duplicate_uuids:
            logger.warning(
                f"Found {len(duplicate_uuids)} duplicate UUIDs in the datasets. "
                "Merging will remove these duplicates from the incoming dataset."
            )
            df_other = df_other.filter(
                ~df_other["uuid"].is_in(duplicate_uuids)
            )

        df_merged = pl.concat([df_self, df_other])
        target_dataset._save_df_offline(df_merged)

        splits_self = self._load_splits(self.metadata_path)
        splits_other = self._load_splits(
            other.metadata_path
        )  # dict of split names to list of uuids
        splits_other = {
            split_name: [uuid for uuid in uuids if uuid not in duplicate_uuids]
            for split_name, uuids in splits_other.items()
        }
        self._merge_splits(splits_self, splits_other)
        target_dataset._save_splits(splits_self)

        if self.is_remote:
            shutil.copytree(
                other.media_path, target_dataset.media_path, dirs_exist_ok=True
            )
            target_dataset.push_to_cloud(
                bucket_storage=target_dataset.bucket_storage,
                update_mode=UpdateMode.MISSING,
            )

        for entry in (
            df_other.select(["uuid", "file"])
            .unique(subset=["uuid"])
            .to_dicts()
        ):
            uid, rel_file = entry["uuid"], entry["file"]
            src_path = other.media_path / f"{uid}{Path(rel_file).suffix}"
            dst_path = target_dataset.media_path / src_path.name
            if src_path.exists() and not dst_path.exists():
                dst_path.parent.mkdir(parents=True, exist_ok=True)
                shutil.copy(src_path, dst_path)

        target_dataset._merge_metadata_with(other)

        return target_dataset

    def _load_splits(self, path: Path) -> dict[str, list[str]]:
        splits_path = path / "splits.json"
        with open(splits_path) as f:
            return json.load(f)

    def _merge_splits(
        self,
        splits_self: dict[str, list[str]],
        splits_other: dict[str, list[str]],
    ) -> None:
        for split_name, uuids_other in splits_other.items():
            if split_name not in splits_self:
                splits_self[split_name] = []
            combined_uuids = set(splits_self[split_name]).union(uuids_other)
            splits_self[split_name] = list(combined_uuids)

    def _save_splits(self, splits: dict[str, list[str]]) -> None:
        splits_path_self = self.metadata_path / "splits.json"
        with open(splits_path_self, "w") as f:
            json.dump(splits, f, indent=4)

    @overload
    def _load_df_offline(
        self,
        lazy: Literal[False] = ...,
        raise_when_empty: Literal[False] = ...,
        attempt_migration: bool = ...,
    ) -> pl.DataFrame | None: ...

    @overload
    def _load_df_offline(
        self,
        lazy: Literal[False] = ...,
        raise_when_empty: Literal[True] = ...,
        attempt_migration: bool = ...,
    ) -> pl.DataFrame: ...

    @overload
    def _load_df_offline(
        self,
        lazy: Literal[True] = ...,
        raise_when_empty: Literal[False] = ...,
        attempt_migration: bool = ...,
    ) -> pl.LazyFrame | None: ...

    @overload
    def _load_df_offline(
        self,
        lazy: Literal[True] = ...,
        raise_when_empty: Literal[True] = ...,
        attempt_migration: bool = ...,
    ) -> pl.LazyFrame: ...

    def _load_df_offline(
        self,
        lazy: bool = False,
        raise_when_empty: bool = False,
        attempt_migration: bool = True,
    ) -> pl.DataFrame | pl.LazyFrame | None:
        """Loads the dataset DataFrame **always** from the local
        storage."""
        path = (
            self.base_path
            / "data"
            / self.team_id
            / "datasets"
            / self.dataset_name
            / "annotations"
        )
        files = list(path.glob("*.parquet"))
        if not files:
            if raise_when_empty:
                raise FileNotFoundError(
                    f"Dataset '{self.dataset_name}' is empty."
                )
            return None

        lazy_df = pl.scan_parquet([str(f) for f in files])

        if lazy:
            return lazy_df

        df = lazy_df.collect()
        if df.is_empty() and raise_when_empty:
            raise FileNotFoundError(f"Dataset '{self.dataset_name}' is empty.")

        if attempt_migration and self.version != LDF_VERSION:
            df = migrate_dataframe(df)

        return df

    @overload
    def _get_index(
        self,
        lazy: Literal[False] = ...,
        raise_when_empty: Literal[False] = ...,
    ) -> pl.DataFrame | None: ...

    @overload
    def _get_index(
        self,
        lazy: Literal[False] = ...,
        raise_when_empty: Literal[True] = ...,
    ) -> pl.DataFrame: ...

    @overload
    def _get_index(
        self,
        lazy: Literal[True] = ...,
        raise_when_empty: Literal[False] = ...,
    ) -> pl.LazyFrame | None: ...

    def _get_index(
        self,
        lazy: bool = False,
        raise_when_empty: bool = False,
    ) -> pl.DataFrame | pl.LazyFrame | None:
        """Loads unique file entries from annotation data."""
        df = self._load_df_offline(
            lazy=True, raise_when_empty=raise_when_empty
        )
        if df is None:
            return None

        if isinstance(df, pl.DataFrame):
            df = df.lazy()

        unique_files = df.select(pl.col("file")).unique().collect()
        files: list[str] = unique_files["file"].to_list()

        def resolve_path(p: str) -> str:
            return str(Path(p).resolve())

        with ThreadPoolExecutor() as pool:
            resolved_paths = list(pool.map(resolve_path, files))
        mapping: dict[str, str] = dict(zip(files, resolved_paths, strict=True))

        processed = (
            df.with_columns(
                [
                    pl.col("uuid"),
                    pl.col("file")
                    .map_dict(mapping, default=None)
                    .alias("original_filepath"),
                ]
            )
            .select(["uuid", "original_filepath"])
            .unique(subset=["uuid", "original_filepath"], maintain_order=False)
        )

        if not lazy:
            processed = processed.collect()

        return processed

    def _write_metadata(self) -> None:
        path = self.metadata_path / "metadata.json"
        path.write_text(self._metadata.model_dump_json(indent=4))
        with suppress(shutil.SameFileError):
            self.fs.put_file(path, "metadata/metadata.json")

    @staticmethod
    def _construct_url(
        bucket_storage: BucketStorage,
        bucket: str,
        team_id: str,
        dataset_name: str,
    ) -> str:
        """Constructs a URL for a remote dataset."""
        return f"{bucket_storage.value}://{bucket}/{team_id}/datasets/{dataset_name}"

    # TODO: Is the cache used anywhere at all?
    def _init_credentials(self) -> dict[str, Any]:
        credentials_cache_file = self.base_path / "credentials.json"
        if credentials_cache_file.exists():
            return json.loads(credentials_cache_file.read_text())
        return {}

    def _get_metadata(self) -> Metadata:
        """Loads metadata from local storage or cloud, depending on the
        BucketStorage type.

        If loads from cloud it always downloads before loading.
        """
        if self.fs.exists("metadata/metadata.json"):
            path = get_file(
                self.fs,
                "metadata/metadata.json",
                self.metadata_path,
                default=self.metadata_path / "metadata.json",
            )
            metadata_json = json.loads(path.read_text())
            version = Version.parse(metadata_json.get("ldf_version", "1.0.0"))
            if version != LDF_VERSION:  # pragma: no cover
                return migrate_metadata(
                    metadata_json,
                    self._load_df_offline(lazy=True, attempt_migration=False),
                )
            return Metadata(**metadata_json)
        return Metadata(
            source=LuxonisSource(),
            ldf_version=str(LDF_VERSION),
            classes={},
            tasks={},
            skeletons={},
            categorical_encodings={},
            metadata_types={},
        )

    @property
    def is_remote(self) -> bool:
        return self.bucket_storage != BucketStorage.LOCAL

    @override
    def update_source(self, source: LuxonisSource) -> None:
        self._metadata.source = source
        self._write_metadata()

    @override
    def set_classes(
        self,
        classes: list[str] | dict[str, int],
        task: str | None = None,
    ) -> None:
        if task is None:
            tasks = self.get_task_names()
        else:
            tasks = [task]

        for t in tasks:
            self._metadata.set_classes(classes, t)

        self._write_metadata()

    @override
    def get_classes(self) -> dict[str, dict[str, int]]:
        return self._metadata.classes

    def get_n_classes(self) -> dict[str, int]:
        """Returns a mapping of task names to number of classes.

        @rtype: Dict[str, int]
        @return: A mapping from task names to number of classes.
        """
        return {
            task_name: len(classes)
            for task_name, classes in self.get_classes().items()
        }

    @override
    def set_skeletons(
        self,
        labels: list[str] | None = None,
        edges: list[tuple[int, int]] | None = None,
        task: str | None = None,
    ) -> None:
        if labels is None and edges is None:
            raise ValueError("Must provide either keypoint names or edges")

        if task is None:
            tasks = self.get_task_names()
        else:
            tasks = [task]
        for t in tasks:
            self._metadata.skeletons[t] = {
                "labels": labels or [],
                "edges": sorted(edges or []),
            }
        self._write_metadata()

    @override
    def get_skeletons(
        self,
    ) -> dict[str, tuple[list[str], list[tuple[int, int]]]]:
        return {
            task: (skel["labels"], skel["edges"])
            for task, skel in self._metadata.skeletons.items()
        }

    @override
    def get_tasks(self) -> dict[str, list[str]]:
        return self._metadata.tasks

    @override
    def set_tasks(self, tasks: Mapping[str, Iterable[str]]) -> None:
        if len(tasks) == 0:
            return
        self._metadata.tasks = {
            task_name: sorted(task_types)
            for task_name, task_types in tasks.items()
        }
        self._write_metadata()

    def get_categorical_encodings(
        self,
    ) -> dict[str, dict[str, int]]:
        return self._metadata.categorical_encodings

    def get_metadata_types(
        self,
    ) -> dict[str, Literal["float", "int", "str", "Category"]]:
        return self._metadata.metadata_types

    def pull_from_cloud(
        self, update_mode: UpdateMode = UpdateMode.MISSING
    ) -> None:
        """Synchronizes the dataset from a remote cloud bucket to the
        local directory.

        This method performs the download only if some local dataset media files are missing, or always downloads
        depending on the provided update_mode.

        @type update_mode: UpdateMode
        @param update_mode: Specifies the update behavior.
            - UpdateMode.MISSING: Downloads only the missing media files for the dataset.
            - UpdateMode.ALL: Always downloads and overwrites all media files in the local dataset.
        """
        if not self.is_remote:
            logger.warning("This is a local dataset! Cannot sync from cloud.")
            return

        local_dir = self.base_path / "data" / self.team_id / "datasets"
        local_dir.mkdir(exist_ok=True, parents=True)

        lock_path = local_dir / ".sync.lock"

        with FileLock(str(lock_path)):  # DDP GCS training - multiple processes
            logger.info(
                "Pulling remote's dataset annotations and metadata to local dataset ..."
            )
            for dir_name in ["annotations", "metadata"]:
                _ = get_dir(self.fs, dir_name, self.local_path)

            index = self._get_index(lazy=False)
            missing_media_paths = []
            if index is not None:
                uuids = index["uuid"].to_list()
                origps = index["original_filepath"].to_list()

                media_root = Path(local_dir) / self.dataset_name / "media"

                missing_media_paths = [
                    f"media/{uid}{Path(orig).suffix}"
                    for uid, orig in zip(uuids, origps, strict=True)
                    if not Path(orig).exists()
                    and not (media_root / f"{uid}{Path(orig).suffix}").exists()
                ]

            if update_mode == UpdateMode.ALL:
                logger.info("Force-pulling all media files...")
                self.fs.get_dir(remote_paths="", local_dir=local_dir)
            elif update_mode == UpdateMode.MISSING and missing_media_paths:
                logger.info(
                    f"Pulling {len(missing_media_paths)} missing files..."
                )
                self.fs.get_dir(
                    remote_paths=missing_media_paths,
                    local_dir=local_dir / f"{self.dataset_name}" / "media",
                )
            else:
                logger.info("Media already synced")

    def push_to_cloud(
        self,
        bucket_storage: BucketStorage,
        update_mode: UpdateMode = UpdateMode.MISSING,
    ) -> None:
        """Pushes the local dataset to a remote cloud bucket.

        This method performs the pushing only for missing cloud media files or always pushes
        depending on the provided update_mode.

        @type update_mode: UpdateMode
        @param update_mode: Specifies the update behavior. Annotations and metadata are always pushed.
            - UpdateMode.MISSING: Pushes only the missing media files for the dataset.
            - UpdateMode.ALL:  Always pushes and overwrites all media files in the cloud dataset.
        """
        index = self._get_index(lazy=False)

        if index is None:
            raise ValueError(
                "Cannot push to cloud. The dataset is empty or not initialized."
            )

        dataset = LuxonisDataset(
            dataset_name=self.dataset_name,
            team_id=self.team_id,
            bucket_type=self.bucket_type,
            bucket_storage=bucket_storage,
            delete_local=False,
            delete_remote=False,
        )

        bucket_uuids = (
            [
                PurePosixPath(path).stem
                for path in dataset.fs.walk_dir(
                    "media", recursive=False, typ="file"
                )
            ]
            if dataset.fs.exists("media")
            else []
        )

        missing_df = index.filter(~pl.col("uuid").is_in(bucket_uuids))

        missing_uuid_dict = {}
        for original_path, uuid in zip(
            missing_df["original_filepath"].to_list(),
            missing_df["uuid"].to_list(),
            strict=True,
        ):
            if not Path(original_path).exists():
                suffix = Path(original_path).suffix
                fallback_path = self.local_path / "media" / f"{uuid}{suffix}"
                if fallback_path.exists():
                    missing_uuid_dict[str(fallback_path)] = uuid
                else:
                    raise FileNotFoundError(
                        f"File {original_path} and {fallback_path} do not exist!"
                    )
            else:
                missing_uuid_dict[original_path] = uuid

        for dir_name in ["annotations", "metadata"]:
            dataset.fs.put_dir(
                local_paths=self.local_path / dir_name,
                remote_dir=dir_name,
                copy_contents=True,
            )

        if update_mode == UpdateMode.ALL:
            logger.info("Force-pushing all media files...")
            dataset.fs.put_dir(
                local_paths=self.local_path / "media", remote_dir="media"
            )
        elif update_mode == UpdateMode.MISSING and missing_uuid_dict:
            logger.info(
                f"Pushing {len(missing_uuid_dict)} missing files to cloud..."
            )
            dataset.fs.put_dir(
                local_paths=missing_uuid_dict.keys(),
                remote_dir="media",
                uuid_dict=missing_uuid_dict,
            )
        else:
            logger.info("Media already synced")

    @override
    def delete_dataset(
        self, *, delete_remote: bool = False, delete_local: bool = False
    ) -> None:
        """Deletes the dataset from local storage and optionally from
        the cloud.

        @type delete_remote: bool
        @param delete_remote: Whether to delete the dataset from the
            cloud.
        @type delete_local: bool
        @param delete_local: Whether to delete the dataset from local
            storage.
        """
        if not self.is_remote and delete_local:
            logger.info(
                f"Deleting local dataset '{self.dataset_name}' from local storage"
            )
            shutil.rmtree(self.path)

        if self.is_remote and delete_remote:
            logger.info(
                f"Deleting remote dataset '{self.dataset_name}' from cloud storage"
            )
            assert self.path
            assert self.dataset_name
            assert self.local_path
            self.fs.delete_dir(allow_delete_parent=True)

        if self.is_remote and delete_local:
            logger.info(
                f"Deleting remote dataset '{self.dataset_name}' from local storage"
            )
            if self.local_path.exists():
                shutil.rmtree(self.local_path)

    def _process_arrays(self, data_batch: list[DatasetRecord]) -> None:
        logger.info("Checking arrays...")
        task = self.progress.add_task(
            "[magenta]Processing arrays...", total=len(data_batch)
        )
        self.progress.start()
        uuid_dict = {}
        for record in data_batch:
            self.progress.update(task, advance=1)
            if record.annotation is None or record.annotation.array is None:
                continue
            ann = record.annotation.array
            if self.is_remote:
                uuid = self.fs.get_file_uuid(ann.path, local=True)
                uuid_dict[str(ann.path)] = uuid
                ann.path = Path(uuid).with_suffix(ann.path.suffix)
            else:
                ann.path = ann.path.absolute().resolve()
        self.progress.stop()
        self.progress.remove_task(task)
        if self.is_remote:
            logger.info("Uploading arrays...")
            self.fs.put_dir(
                local_paths=uuid_dict.keys(),
                remote_dir="arrays",
                uuid_dict=uuid_dict,
            )

    def _add_process_batch(
        self,
        data_batch: list[DatasetRecord],
        pfm: ParquetFileManager,
        index: pl.DataFrame | None,
    ) -> None:
        paths = {path for data in data_batch for path in data.all_file_paths}
        logger.info("Generating UUIDs...")
        uuid_dict = self.fs.get_file_uuids(paths, local=True)

        overwrite_uuids = set()
        for file_path in paths:
            matched_id = find_filepath_uuid(file_path, index)
            if matched_id is not None:
                overwrite_uuids.add(matched_id)
                logger.warning(
                    f"File {file_path} with UUID: {matched_id} already existed in the dataset from previous dataset.add() call. "
                    "Old data will be overwritten with the new data."
                )

        if overwrite_uuids:
            pfm.remove_duplicate_uuids(overwrite_uuids)

        if self.is_remote:
            logger.info("Uploading media...")

            # TODO: support from bucket (likely with a self.fs.copy_dir)
            self.fs.put_dir(
                local_paths=paths,
                remote_dir="media",
                uuid_dict=dict(uuid_dict),
            )
            logger.info("Media uploaded")

        self._process_arrays(data_batch)

        task = self.progress.add_task(
            "[magenta]Processing data...", total=len(data_batch)
        )

        logger.info("Saving annotations...")
        with self.progress:
            for record in data_batch:
                file_paths = record.all_file_paths
                uuid_list = [
                    uuid_dict[str(file_path)] for file_path in file_paths
                ]
                group_id = str(merge_uuids(uuid_list))
                for row in record.to_parquet_rows():
                    pfm.write(uuid_dict[row["file"]], row, group_id)
                self.progress.update(task, advance=1)
        self.progress.remove_task(task)

    def add(
        self, generator: DatasetIterator, batch_size: int = 1_000_000
    ) -> Self:
        logger.info(f"Adding data to dataset '{self.dataset_name}'...")

        data_batch: list[DatasetRecord] = []

        classes_per_task: dict[str, set[str]] = defaultdict(set)
        tasks: dict[str, set[str]] = defaultdict(set)
        categorical_encodings = defaultdict(dict)
        metadata_types = {}
        num_kpts_per_task: dict[str, int] = {}

        annotations_path = get_dir(
            self.fs,
            "annotations",
            self.local_path,
            default=self.annotations_path,
        )

        index = self._get_index()

        assert annotations_path is not None

        with ParquetFileManager(annotations_path, batch_size) as pfm:
            for i, record in enumerate(generator, start=1):
                if not isinstance(record, DatasetRecord):
                    record = DatasetRecord(**record)
                ann = record.annotation
                if ann is not None:
                    if not record.task_name:
                        record.task_name = infer_task(
                            record.task_name,
                            ann.class_name,
                            self.get_classes(),
                        )

                    def update_state(task_name: str, ann: Detection) -> None:
                        if ann.class_name is not None:
                            classes_per_task[task_name].add(ann.class_name)
                        elif not classes_per_task[task_name]:
                            classes_per_task[task_name] = set()

                        tasks[task_name] |= ann.get_task_types()

                        if ann.keypoints is not None:
                            num_kpts_per_task[task_name] = len(
                                ann.keypoints.keypoints
                            )
                        for name, value in ann.metadata.items():
                            task = f"{task_name}/metadata/{name}"
                            typ = type(value).__name__
                            if (
                                task in metadata_types
                                and metadata_types[task] != typ
                            ):
                                if {typ, metadata_types[task]} == {
                                    "int",
                                    "float",
                                }:
                                    metadata_types[task] = "float"
                                else:
                                    raise ValueError(
                                        f"Metadata type mismatch for {task}: {metadata_types[task]} and {typ}"
                                    )
                            else:
                                metadata_types[task] = typ

                            if not isinstance(value, Category):
                                continue
                            if value not in categorical_encodings[task]:
                                categorical_encodings[task][value] = len(
                                    categorical_encodings[task]
                                )
                        for name, sub_detection in ann.sub_detections.items():
                            update_state(f"{task_name}/{name}", sub_detection)

                    update_state(record.task_name, ann)

                data_batch.append(record)
                if i % batch_size == 0:
                    self._add_process_batch(data_batch, pfm, index)
                    data_batch = []

            self._add_process_batch(data_batch, pfm, index)

        with suppress(shutil.SameFileError):
            self.fs.put_dir(annotations_path, "")

        curr_classes = self.get_classes()
        for task, classes in classes_per_task.items():
            old_classes = set(curr_classes.get(task, []))
            new_classes = list(classes - old_classes)
            if new_classes or task not in curr_classes:
                logger.info(
                    f"Detected new classes for task group '{task}': {new_classes}"
                )

                self.set_classes(list(classes | old_classes), task=task)

        for task, num_kpts in num_kpts_per_task.items():
            self.set_skeletons(
                labels=[str(i) for i in range(num_kpts)],
                edges=[(i, i + 1) for i in range(num_kpts - 1)],
                task=task,
            )

        self._metadata.categorical_encodings = dict(categorical_encodings)
        self._metadata.metadata_types = metadata_types
        self.set_tasks(tasks)
        self._warn_on_duplicates()
        return self

    def _warn_on_duplicates(self) -> None:
        df = self._load_df_offline(lazy=True)
        if df is None:
            return
        warn_on_duplicates(df)

    def get_splits(self) -> dict[str, list[str]] | None:
        splits_path = get_file(
            self.fs, "metadata/splits.json", self.metadata_path
        )
        if splits_path is None:
            return None

        with open(splits_path) as file:
            return json.load(file)

    @deprecated(
        "ratios",
        "definitions",
        suggest={"ratios": "splits", "definitions": "splits"},
    )
    @override
    def make_splits(
        self,
        splits: Mapping[str, Sequence[PathType]]
        | Mapping[str, float]
        | tuple[float, float, float]
        | None = None,
        *,
        ratios: dict[str, float] | tuple[float, float, float] | None = None,
        definitions: dict[str, list[PathType]] | None = None,
        replace_old_splits: bool = False,
    ) -> None:
        if ratios is not None and definitions is not None:
            raise ValueError("Cannot provide both ratios and definitions")

        if splits is None and ratios is None and definitions is None:
            splits = {"train": 0.8, "val": 0.1, "test": 0.1}

        if splits is not None:
            if ratios is not None or definitions is not None:
                raise ValueError(
                    "Cannot provide both splits and ratios/definitions"
                )
            if isinstance(splits, tuple):
                ratios = splits
            elif isinstance(splits, dict):
                if not splits:
                    raise ValueError("Splits cannot be empty")
                value = next(iter(splits.values()))
                if isinstance(value, float):
                    ratios = splits  # type: ignore
                elif isinstance(value, list):
                    definitions = splits  # type: ignore

        if ratios is not None:
            if isinstance(ratios, tuple):
                if not len(ratios) == 3:
                    raise ValueError(
                        "Ratios must be a tuple of 3 floats for train, val, and test splits"
                    )
                ratios = {
                    "train": ratios[0],
                    "val": ratios[1],
                    "test": ratios[2],
                }
            sum_ = sum(ratios.values())
            if not math.isclose(sum_, 1.0):
                raise ValueError(f"Ratios must sum to 1.0, got {sum_:0.4f}")

        if definitions is not None:
            n_files = sum(map(len, definitions.values()))
            if n_files > len(self):
                raise ValueError(
                    "Dataset size is smaller than the total number of files in the definitions. "
                    f"Dataset size: {len(self)}, Definitions: {n_files}."
                )

        splits_to_update: list[str] = []
        new_splits: dict[str, list[str]] = {}
        old_splits: dict[str, list[str]] = defaultdict(list)

        splits_path = get_file(
            self.fs,
            "metadata/splits.json",
            self.metadata_path,
            default=self.metadata_path / "splits.json",
        )
        if splits_path.exists():
            with open(splits_path) as file:
                old_splits = defaultdict(list, json.load(file))

        defined_uuids = {
            uuid for uuids in old_splits.values() for uuid in uuids
        }

        if definitions is None:
            ratios = ratios or {"train": 0.8, "val": 0.1, "test": 0.1}
            df = self._load_df_offline(raise_when_empty=True)
            ids = (
                df.filter(~pl.col("uuid").is_in(defined_uuids))
                .select("uuid")
                .unique()
                .sort("uuid")
                .get_column("uuid")
                .to_list()
            )
            if not ids:
                if not replace_old_splits:
                    raise ValueError(
                        "No new files to add to splits. "
                        "If you want to generate new splits, set `replace_old_splits=True`"
                    )
                ids = df.select("uuid").unique().get_column("uuid").to_list()
                old_splits = defaultdict(list)

            np.random.shuffle(ids)
            N = len(ids)
            lower_bound = 0
            for split, ratio in ratios.items():
                upper_bound = lower_bound + math.ceil(N * ratio)
                new_splits[split] = ids[lower_bound:upper_bound]
                splits_to_update.append(split)
                lower_bound = upper_bound

        else:
            index = self._get_index()
            if index is None:
                raise FileNotFoundError("File index not found")
            for split, filepaths in definitions.items():
                splits_to_update.append(split)
                if not isinstance(filepaths, list):
                    raise TypeError(
                        "Must provide splits as a list of filepaths"
                    )
                ids = [
                    find_filepath_uuid(filepath, index, raise_on_missing=True)
                    for filepath in filepaths
                ]
                new_splits[split] = ids

        for split, uuids in new_splits.items():
            old_splits[split].extend(uuids)

        splits_path.write_text(json.dumps(old_splits, indent=4))

        with suppress(shutil.SameFileError):
            self.fs.put_file(splits_path, "metadata/splits.json")

    @staticmethod
    @override
    def exists(
        dataset_name: str,
        team_id: str | None = None,
        bucket_storage: BucketStorage = BucketStorage.LOCAL,
        bucket: str | None = None,
    ) -> bool:
        """Checks if a dataset exists.

        @type dataset_name: str
        @param dataset_name: Name of the dataset to check
        @type team_id: Optional[str]
        @param team_id: Optional team identifier
        @type bucket_storage: BucketStorage
        @param bucket_storage: Underlying bucket storage from C{local},
            C{S3}, or C{GCS}. Default is C{local}.
        @type bucket: Optional[str]
        @param bucket: Name of the bucket. Default is C{None}.
        @rtype: bool
        @return: Whether the dataset exists.
        """
        return dataset_name in LuxonisDataset.list_datasets(
            team_id, bucket_storage, bucket
        )

    @staticmethod
    def list_datasets(
        team_id: str | None = None,
        bucket_storage: BucketStorage = BucketStorage.LOCAL,
        bucket: str | None = None,
    ) -> list[str]:
        """Returns a list of all datasets.

        @type team_id: Optional[str]
        @param team_id: Optional team identifier
        @type bucket_storage: BucketStorage
        @param bucket_storage: Underlying bucket storage (local, S3, or
            GCS). Default is local.
        @type bucket: Optional[str]
        @param bucket: Name of the bucket. Default is None.
        @rtype: List[str]
        @return: List of all dataset names.
        """
        base_path = environ.LUXONISML_BASE_PATH
        team_id = team_id or environ.LUXONISML_TEAM_ID

        if bucket_storage == BucketStorage.LOCAL:
            fs = LuxonisFileSystem(
                f"file://{base_path}/data/{team_id}/datasets"
            )
        else:
            bucket = bucket or environ.LUXONISML_BUCKET
            if bucket is None:
                raise ValueError(
                    "Must set LUXONISML_BUCKET environment variable!"
                )
            fs = LuxonisFileSystem(
                LuxonisDataset._construct_url(
                    bucket_storage, bucket, team_id, ""
                )
            )
        if not fs.exists():
            return []

        def process_directory(path: PurePosixPath) -> str | None:
            metadata_path = path / "metadata"
            if fs.exists(metadata_path):
                return path.name
            return None

        paths = (
            PurePosixPath(path)
            for path in fs.walk_dir("", recursive=False, typ="directory")
        )
        with ThreadPoolExecutor() as executor:
            return sorted(
                name for name in executor.map(process_directory, paths) if name
            )

    def export(
        self,
        output_path: PathType,
        dataset_type: DatasetType = DatasetType.NATIVE,
        task_name_to_keep: str | None = None,
        max_partition_size_gb: float | None = None,
        zip_output: bool = False,
    ) -> Path | list[Path]:
        """Exports the dataset into one of the supported formats.

        @type output_path: PathType
        @param output_path: Path to the directory where the dataset will
            be exported.
        @type dataset_type: DatasetType
        @param dataset_type: To what format to export the dataset.
            Currently only DatasetType.NATIVE is supported.
        @type task_name_to_keep: Optional[str]
        @param task_name_to_keep: Task name to keep. If dataset has
            multiple tasks, this parameter is required.
        @type max_partition_size_gb: Optional[float]
        @param max_partition_size_gb: Maximum size of each partition in
            GB. If the dataset exceeds this size, it will be split into
            multiple partitions named
            {dataset_name}_part{partition_number}. Default is None,
            meaning the dataset will be exported as a single partition
            named {dataset_name}.
        @type zip_output: bool
        @param zip_output: Whether to zip the exported dataset (or each
            partition) after export. Default is False.
        @rtype: Union[Path, List[Path]]
        @return: Path(s) to the ZIP file(s) containing the exported
            dataset.
        """

        def _dump_annotations(
            annotations: dict[str, list[Any]],
            output_path: Path,
            identifier: str,
            part: int | None = None,
        ) -> None:
            for split_name, annotation_data in annotations.items():
                if part is not None:
                    split_path = (
                        output_path / f"{identifier}_part{part}" / split_name
                    )
                else:
                    split_path = output_path / identifier / split_name
                split_path.mkdir(parents=True, exist_ok=True)
                with open(split_path / "annotations.json", "w") as f:
                    json.dump(annotation_data, f, indent=4)

        if dataset_type is not DatasetType.NATIVE:
            raise NotImplementedError(
                "Only 'NATIVE' dataset export is supported at the moment"
            )
        logger.info(
            f"Exporting '{self.identifier}' to '{dataset_type.name}' format"
        )

        splits = self.get_splits()
        if splits is None:
            raise ValueError("Cannot export dataset without splits")
        if len(self.get_tasks()) > 1 and task_name_to_keep is None:
            raise NotImplementedError(
                "This dataset contains multiple tasks. "
                "Multi-task export is not yet supported; please specify the "
                "'task_name' parameter to export one task at a time."
            )

        if (
            task_name_to_keep is not None
            and task_name_to_keep not in self.get_task_names()
        ):
            raise ValueError(
                f"Task name '{task_name_to_keep}' not found in the dataset. "
                "Please provide a valid task name."
            )

        output_path = Path(output_path)
        if output_path.exists():
            raise ValueError(
                f"Export path '{output_path}' already exists. Please remove it first."
            )
        output_path.mkdir(parents=True)
        image_indices = {}
        annotations = {"train": [], "val": [], "test": []}
        df = self._load_df_offline(raise_when_empty=True)
        if task_name_to_keep is not None:
            df = df.filter(pl.col("task_name").is_in([task_name_to_keep]))

        # If instances are not sorted by file, sort them by the first occurrence of the file in the dataset.
        # Within each group, original row ordering is preserved.
        df = (
            df.with_row_count("row_idx")
            .with_columns(
                pl.col("row_idx").min().over("file").alias("first_occur")
            )
            .sort(["first_occur", "row_idx"])
            .drop(["first_occur", "row_idx"])
        )

        splits = self.get_splits()
        assert splits is not None

        current_size = 0
        part = 0 if max_partition_size_gb else None
        max_partition_size = (
            max_partition_size_gb * 1024**3 if max_partition_size_gb else None
        )

        for row in track(
            df.iter_rows(),
            total=len(df),
            description="Exporting ...",
        ):
            uuid = row[7]
            file = Path(row[-1])
            if self.is_remote or not file.exists():
                file_extension = row[0].rsplit(".", 1)[-1]
                file = self.media_path / f"{uuid}.{file_extension}"
                assert file.exists()
<<<<<<< HEAD
            else:
                file = Path(row[0])
=======
>>>>>>> 92d4d38a

            split = None
            for s, uuids in splits.items():
                if uuid in uuids:
                    split = s
                    break

            assert split is not None

            task_name: str = row[2]
            class_name: str | None = row[3]
            instance_id: int = row[4]
            task_type: str = row[5]
            ann_str: str | None = row[6]

            if file not in image_indices:
                file_size = file.stat().st_size
                annotations_size = sum(
                    sys.getsizeof(lst) for lst in annotations.values()
                )
                if (
                    max_partition_size
                    and current_size + file_size + annotations_size
                    > max_partition_size
                ):
                    _dump_annotations(
                        annotations, output_path, self.identifier, part
                    )
                    current_size = 0
                    assert part is not None
                    part += 1
                    annotations = {"train": [], "val": [], "test": []}

                image_indices[file] = len(image_indices)
                if max_partition_size:
                    data_path = (
                        output_path
                        / f"{self.identifier}_part{part}"
                        / split
                        / "images"
                    )
                else:
                    data_path = (
                        output_path / self.identifier / split / "images"
                    )
                data_path.mkdir(parents=True, exist_ok=True)
                dest_file = data_path / f"{image_indices[file]}{file.suffix}"
                shutil.copy(file, dest_file)
                current_size += file_size

            if ann_str is None:
                annotations[split].append(
                    {
                        "file": str(
                            Path(
                                data_path.name,
                                str(image_indices[file]) + file.suffix,
                            ).as_posix()
                        ),
                        "task_name": task_name,
                    }
                )
                continue

            data = json.loads(ann_str)
            record = {
                "file": str(
                    Path(
                        data_path.name, str(image_indices[file]) + file.suffix
                    ).as_posix()
                ),
                "task_name": task_name,
                "annotation": {
                    "instance_id": instance_id,
                    "class": class_name,
                },
            }
            if task_type in {
                "instance_segmentation",
                "segmentation",
                "boundingbox",
                "keypoints",
            }:
                record["annotation"][task_type] = data
                annotations[split].append(record)

            elif task_type == "metadata/text":
                record["annotation"]["metadata"] = {"text": data}
                annotations[split].append(record)

        _dump_annotations(annotations, output_path, self.identifier, part)

        if zip_output:
            archives = []
            if max_partition_size:
                assert part is not None
                for i in range(part + 1):
                    folder = output_path / f"{self.identifier}_part{i}"
                    if folder.exists():
                        archive_file = shutil.make_archive(
                            str(folder), "zip", root_dir=folder
                        )
                        archives.append(Path(archive_file))
            else:
                folder = output_path / self.identifier
                if folder.exists():
                    archive_file = shutil.make_archive(
                        str(folder), "zip", root_dir=folder
                    )
                    archives.append(Path(archive_file))
            return archives if len(archives) > 1 else archives[0]
        return output_path

    def get_statistics(
        self, sample_size: int | None = None, view: str | None = None
    ) -> dict[str, Any]:
        """Returns comprehensive dataset statistics as a structured
        dictionary for the given view or the entire dataset.

        The returned dictionary contains:

            - "duplicates": Analysis of duplicated content
                - "duplicate_uuids": List of {"uuid": str, "files": List[str]} for images with same UUID
                - "duplicate_annotations": List of repeated annotations with file_name, task_name, task_type,
                    annotation content, and count

            - "class_distributions": Nested dictionary of class frequencies organized by task_name and task_type
            (excludes classification tasks)

            - "missing_annotations": List of file paths that exist in the dataset but lack annotations

            - "heatmaps": Spatial distribution of annotations as 15x15 grid matrices organized by task_name and task_type

        @type sample_size: Optional[int]
        @param sample_size: Number of samples to use for heatmap generation
        @type view: Optional[str]
        @param view: Name of the view to analyze. If None, the entire dataset is analyzed.
        @rtype: Dict[str, Any]
        @return: Dataset statistics dictionary as described above
        """
        df = self._load_df_offline(lazy=True)

        stats = {
            "duplicates": {},
            "missing_annotations": 0,
            "heatmaps": {},
        }

        if df is None:
            return stats

        splits = self.get_splits()
        if splits is not None and view and view in splits:
            df = df.filter(pl.col("uuid").is_in(splits[view]))  # type: ignore

        stats["duplicates"] = get_duplicates_info(df)

        stats["class_distributions"] = get_class_distributions(df)

        stats["missing_annotations"] = get_missing_annotations(df)

        stats["heatmaps"] = get_heatmaps(df, sample_size)

        return stats<|MERGE_RESOLUTION|>--- conflicted
+++ resolved
@@ -1442,11 +1442,6 @@
                 file_extension = row[0].rsplit(".", 1)[-1]
                 file = self.media_path / f"{uuid}.{file_extension}"
                 assert file.exists()
-<<<<<<< HEAD
-            else:
-                file = Path(row[0])
-=======
->>>>>>> 92d4d38a
 
             split = None
             for s, uuids in splits.items():
