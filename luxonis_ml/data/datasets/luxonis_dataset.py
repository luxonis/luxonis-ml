import json
import logging
import os
import os.path as osp
import shutil
import time
from contextlib import contextmanager
from pathlib import Path
from typing import Dict, List, Optional, Tuple

import numpy as np
import pandas as pd
import pyarrow as pa
import pyarrow.parquet as pq
import rich.progress

import luxonis_ml.data.utils.data_utils as data_utils
from luxonis_ml.enums import AnnotationType
from luxonis_ml.utils import LuxonisFileSystem, environ

from ..utils.constants import LABEL_TYPES, LDF_VERSION
from ..utils.enums import BucketStorage, BucketType, ImageType, MediaType
from ..utils.parquet import ParquetFileManager
from .base_dataset import Annotation, BaseDataset, DatasetIterator
from .source import LuxonisComponent, LuxonisSource


class LuxonisDataset(BaseDataset):
    def __init__(
        self,
        dataset_name: Optional[str] = None,
        dataset_id: Optional[str] = None,
        team_id: Optional[str] = None,
        team_name: Optional[str] = None,
        bucket_type: BucketType = BucketType.INTERNAL,
        bucket_storage: BucketStorage = BucketStorage.LOCAL,
    ) -> None:
        """Luxonis Dataset Format (LDF) is used to define datasets in the Luxonis MLOps
        ecosystem.

        @type dataset_name: Optional[str]
        @param dataset_name: Name of the dataset
        @type team_id: Optional[str]
        @param team_id: Optional unique team identifier for the cloud
        @type team_name: Optional[str]
        @param team_name: Optional team name for the cloud
        @type dataset_id: Optional[str]
        @param dataset_id: Optional dataset ID unique identifier
        @type bucket_type: BucketType
        @param bucket_type: Whether to use external cloud buckets
        @type bucket_storage: BucketStorage
        @param bucket_storage: Underlying bucket storage from local, S3, or GCS
        @raise ValueError: If C{dataset_name} is not a string or if neither
            C{dataset_name} nor C{dataset_id} are provided.
        """

        if dataset_name is not None and not isinstance(dataset_name, str):
            raise ValueError("`dataset_name` argument must be a string")

        if dataset_name is None and dataset_id is None:
            raise ValueError(
                "Must provide either dataset_name or dataset_id when initializing LuxonisDataset"
            )

        self.base_path = environ.LUXONISML_BASE_PATH
        os.makedirs(self.base_path, exist_ok=True)

        credentials_cache_file = osp.join(self.base_path, "credentials.json")
        if osp.exists(credentials_cache_file):
            with open(credentials_cache_file) as file:
                self.config = json.load(file)
        else:
            self.config = {}

        if team_id is None:
            team_id = self._get_config("LUXONISML_TEAM_ID")
        if team_name is None:
            team_name = self._get_config("LUXONISML_TEAM_NAME")

        self.bucket = self._get_config("LUXONISML_BUCKET")

        self.dataset_name = dataset_name
        self.dataset_id = dataset_id
        self.team_id = team_id
        self.team_name = team_name
        self.bucket_type = bucket_type
        self.bucket_storage = bucket_storage
        if not isinstance(self.bucket_type, BucketType):
            raise Exception("Must use a valid BucketType!")
        if not isinstance(self.bucket_storage, BucketStorage):
            raise Exception("Must use a valid BucketStorage!")

        if self.bucket_storage != BucketStorage.LOCAL and self.bucket is None:
            raise Exception("Must set LUXONISML_BUCKET environment variable!")

        self.datasets_cache_file = osp.join(self.base_path, "datasets.json")
        if osp.exists(self.datasets_cache_file):
            with open(self.datasets_cache_file) as file:
                self.datasets = json.load(file)
        else:
            self.datasets = {}

        if self.dataset_name is None:
            raise Exception("Must provide a dataset_name for offline mode")
        if self.dataset_name in self.datasets:
            self.dataset_doc = self.datasets[self.dataset_name]

        else:
            self.source = LuxonisSource("default")
            self.datasets[self.dataset_name] = {
                "source": self._source_to_document(self.source),
                "ldf_version": LDF_VERSION,
                "classes": {},
                "skeletons": {},
            }
            self._write_datasets()

        self._init_path()

        if self.bucket_storage == BucketStorage.LOCAL:
            self.fs = LuxonisFileSystem(f"file://{self.path}")
        elif self.bucket_storage == BucketStorage.AZURE_BLOB:
            raise NotImplementedError
        else:
            self.tmp_dir = ".luxonis_tmp"
            self.fs = LuxonisFileSystem(self.path)

        self.logger = logging.getLogger(__name__)

    @property
    def identifier(self) -> str:
        if self.dataset_name is not None:
            return self.dataset_name
        assert (
            self.dataset_id is not None
        ), "At least one of dataset_name or dataset_id must be provided."
        return self.dataset_id

    def __len__(self) -> int:
        """Returns the number of instances in the dataset."""

        df = self._load_df_offline(self.bucket_storage != BucketStorage.LOCAL)
        if df is not None:
            return len(set(df["instance_id"]))
        else:
            return 0

    def _write_datasets(self) -> None:
        with open(self.datasets_cache_file, "w") as file:
            json.dump(self.datasets, file, indent=4)

    def _component_to_document(self, component: LuxonisComponent) -> Dict:
        return {
            "name": component.name,
            "media_type": component.media_type.value,
            "image_type": component.image_type.value,
        }

    def _source_to_document(self, source: LuxonisSource) -> Dict:
        return {
            "name": source.name,
            "main_component": source.main_component,
            "components": [
                self._component_to_document(component)
                for component in source.components.values()
            ],
        }

    def _component_from_document(self, document: Dict) -> LuxonisComponent:
        if document["image_type"] is not None:
            return LuxonisComponent(
                name=document["name"],
                media_type=MediaType(document["media_type"]),
                image_type=ImageType(document["image_type"]),
            )
        else:
            return LuxonisComponent(
                name=document["name"], media_type=MediaType(document["media_type"])
            )

    def _source_from_document(self, document: Dict) -> LuxonisSource:
        return LuxonisSource(
            name=document["name"],
            main_component=document["main_component"],
            components=[
                self._component_from_document(component_doc)
                for component_doc in document["components"]
            ],
        )

    def _get_config(self, key: str) -> str:
        """Gets secret credentials from credentials file or ENV variables."""

        if key in self.config.keys():
            return self.config[key]
        else:
            if not hasattr(environ, key):
                raise Exception(f"Must set {key} in ENV variables")
            return getattr(environ, key)

    def _init_path(self) -> None:
        """Configures local path or bucket directory."""

        self.local_path = osp.join(
            self.base_path,
            "data",
            self.team_id,
            "datasets",
            self.identifier,
        )
        self.media_path = osp.join(self.local_path, "media")
        self.annotations_path = osp.join(self.local_path, "annotations")
        self.metadata_path = osp.join(self.local_path, "metadata")
        self.masks_path = osp.join(self.local_path, "masks")

        if self.bucket_storage == BucketStorage.LOCAL:
            self.path = self.local_path
            os.makedirs(self.path, exist_ok=True)
            os.makedirs(self.media_path, exist_ok=True)
            os.makedirs(self.annotations_path, exist_ok=True)
            os.makedirs(self.metadata_path, exist_ok=True)
        else:
            self.path = f"{self.bucket_storage.value}://{self.bucket}/{self.team_id}/datasets/{self.dataset_name}"

    def _load_df_offline(self, sync_mode: bool = False) -> Optional[pd.DataFrame]:
        dfs = []
        if self.bucket_storage == BucketStorage.LOCAL or sync_mode:
            annotations_path = self.annotations_path
        else:
            annotations_path = osp.join(self.tmp_dir, "annotations")
        if not osp.exists(annotations_path):
            return None
        for file in os.listdir(annotations_path):
            if osp.splitext(file)[1] == ".parquet":
                dfs.append(pd.read_parquet(osp.join(annotations_path, file)))
        if len(dfs):
            return pd.concat(dfs)
        else:
            return None

    def _find_filepath_instance_id(
        self, filepath: str, index: Optional[pd.DataFrame]
    ) -> Optional[str]:
        if index is None:
            return None

        filepath = osp.abspath(filepath)
        if filepath in list(index["original_filepath"]):
            matched = index[index["original_filepath"] == filepath]
            if len(matched):
                return list(matched["instance_id"])[0]
        else:
            return None

    def _get_file_index(self) -> Optional[pd.DataFrame]:
        index = None
        if self.bucket_storage == BucketStorage.LOCAL:
            file_index_path = osp.join(self.metadata_path, "file_index.parquet")
        else:
            file_index_path = osp.join(self.tmp_dir, "file_index.parquet")
            try:
                self.fs.get_file("metadata/file_index.parquet", file_index_path)
            except Exception:
                pass
        if osp.exists(file_index_path):
            index = pd.read_parquet(file_index_path)
        return index

    def _write_index(
        self,
        index: Optional[pd.DataFrame],
        new_index: Dict,
        override_path: Optional[str] = None,
    ) -> None:
        if override_path:
            file_index_path = override_path
        else:
            file_index_path = osp.join(self.metadata_path, "file_index.parquet")
        df = pd.DataFrame(new_index)
        if index is not None:
            df = pd.concat([index, df])
        table = pa.Table.from_pandas(df)
        pq.write_table(table, file_index_path)

    @contextmanager
    def _log_time(self):
        t = time.time()
        yield
        self.logger.info(f"Took {time.time() - t} seconds")

    def _make_temp_dir(self) -> None:
        if osp.exists(self.tmp_dir):
            shutil.rmtree(self.tmp_dir)
        os.makedirs(self.tmp_dir, exist_ok=False)

    def _remove_temp_dir(self) -> None:
        shutil.rmtree(self.tmp_dir)

    def update_source(self, source: LuxonisSource) -> None:
        """Updates underlying source of the dataset with a new LuxonisSource.

        @type source: L{LuxonisSource}
        @param source: The new L{LuxonisSource} to replace the old one.
        """

        self.datasets[self.dataset_name]["source"] = self._source_to_document(source)
        self._write_datasets()
        self.source = source

    def set_classes(self, classes: List[str], task: Optional[str] = None) -> None:
        """Sets the names of classes for the dataset. This can be across all CV tasks or
        certain tasks.

        @type classes: List[str]
        @param classes: List of class names to set.
        @type task: Optional[str]
        @param task: Optionally specify the LabelType where these classes apply.
        """

        if task is not None:
            if task not in LABEL_TYPES:
                raise Exception(f"Task {task} is not a supported task")
            self.datasets[self.dataset_name]["classes"][task] = classes
        else:
            for task in LABEL_TYPES:
                self.datasets[self.dataset_name]["classes"][task] = classes
        self._write_datasets()

        if self.bucket_storage != BucketStorage.LOCAL:
            classes_json = self.datasets[self.dataset_name]["classes"]
            self._make_temp_dir()
            local_file = osp.join(self.tmp_dir, "classes.json")
            with open(local_file, "w") as file:
                json.dump(classes_json, file, indent=4)
            self.fs.put_file(local_file, "metadata/classes.json")
            self._remove_temp_dir()

    # TODO: method to auto-set classes per-task using pandas

    def set_skeletons(self, skeletons: Dict[str, Dict]) -> None:
        """Sets the semantic structure of keypoint skeletons for the classes that use
        keypoints.

        @type skeletons: Dict[str, Dict]
        @param skeletons: A dict mapping class name to keypoint "labels" and "edges"
            between keypoints.
            The length of the "labels" determines the official number of keypoints.
            The inclusion of "edges" is optional.

            Example::

                {
                    "person": {
                        "labels": ["right hand", "right shoulder", ...]
                        "edges" [[0, 1], [4, 5], ...]
                    }
                }
        """

        self.datasets[self.dataset_name]["skeletons"] = skeletons
        self._write_datasets()

    def sync_from_cloud(self) -> None:
        """Downloads data from a remote cloud bucket."""

        if self.bucket_storage == BucketStorage.LOCAL:
            self.logger.warning("This is a local dataset! Cannot sync")
        else:
            if not getattr(self, "is_synced", False):
                local_dir = osp.join(self.base_path, "data", self.team_id, "datasets")
                if not osp.exists(local_dir):
                    os.makedirs(local_dir, exist_ok=True)

                self.fs.get_dir(remote_paths="", local_dir=local_dir)

                self.is_synced = True

    def get_classes(
        self, sync_mode: bool = False
    ) -> Tuple[List[str], Dict[str, List[str]]]:
        """Gets overall classes in the dataset and classes according to computer vision
        task.

        @type sync_mode: bool
        @param sync_mode: If C{True}, reads classes from remote storage. If C{False},
            classes are read locally.
        @rtype: Tuple[List[str], Dict[str, List[str]]
        @return: A combined list of classes for all tasks and a dictionary mapping tasks
            to the classes used in each task.
        """

        classes = set()
        classes_by_task = {}
        if sync_mode:
            local_file = osp.join(self.metadata_path, "classes.json")
            self.fs.get_file("metadata/classes.json", local_file)
            with open(local_file) as file:
                classes_json = json.load(file)
        else:
            classes_json = self.datasets[self.dataset_name]["classes"]
        for task in classes_json:
            task_classes = classes_json[task]
            if len(task_classes):
                classes_by_task[task] = task_classes
                for cls in task_classes:
                    classes.add(cls)
        classes = list(classes)
        classes.sort()

        return classes, classes_by_task

    def get_skeletons(self) -> Dict[str, Dict]:
        """Returns the dictionary defining the semantic skeleton for each class using
        keypoints.

        @rtype: Dict[str, Dict]
        @return: A dictionary mapping classes to their skeleton definitions.
        """

        return self.datasets[self.dataset_name]["skeletons"]

    def delete_dataset(self) -> None:
        """Deletes all local files belonging to the dataset."""

        del self.datasets[self.dataset_name]
        self._write_datasets()
        if self.bucket_storage == BucketStorage.LOCAL:
            shutil.rmtree(self.path)

    def add(
        self,
        generator: DatasetIterator,
        batch_size: int = 1000000,
    ) -> None:
        """Write annotations to parquet files.

        @type generator: L{DatasetGenerator}
        @param generator: A Python iterator that yields dictionaries of data
            with the key described by the C{ANNOTATIONS_SCHEMA} but also listed below:
                - file (C{str}) : path to file on local disk or object storage
                - class (C{str}): string specifying the class name or label name
                - type (C{str}) : the type of label or annotation
                - value (C{Union[str, list, int, float, bool]}): the actual annotation value.
                The function will check to ensure `value` matches this for each annotation type

                    - value (classification) [bool] : Marks whether the class is present or not
                        (e.g. True/False)
                    - value (box) [List[float]] : the normalized (0-1) x, y, w, and h of a bounding box
                        (e.g. [0.5, 0.4, 0.1, 0.2])
                    - value (polyline) [List[List[float]]] : an ordered list of [x, y] polyline points
                        (e.g. [[0.2, 0.3], [0.4, 0.5], ...])
                    - value (segmentation) [Tuple[int, int, List[int]]]: an RLE representation of (height, width, counts) based on the COCO convention
                    - value (keypoints) [List[List[float]]] : an ordered list of [x, y, visibility] keypoints for a keypoint skeleton instance
                        (e.g. [[0.2, 0.3, 2], [0.4, 0.5, 2], ...])
                    - value (array) [str]: path to a numpy .npy file

        @type batch_size: int
        @param batch_size: The number of annotations generated before processing.
            This can be set to a lower value to reduce memory usage.
        """

        def _add_process_batch(batch_data: List[Annotation]) -> None:
            paths = list(set(data.file for data in batch_data))
            self.logger.info("Generating UUIDs...")
            with self._log_time():
                uuid_dict = self.fs.get_file_uuids(
                    paths, local=True
                )  # TODO: support from bucket
            if self.bucket_storage != BucketStorage.LOCAL:
                self.logger.info("Uploading media...")
                # TODO: support from bucket (likely with a self.fs.copy_dir)

                with self._log_time():
                    self.fs.put_dir(
                        local_paths=paths, remote_dir="media", uuid_dict=uuid_dict
                    )

            array_paths = list(
                set(
                    str(data.value)
                    for data in batch_data
                    if data.type_ == AnnotationType.ARRAY
                )
            )
            progress = rich.progress.Progress(
                rich.progress.TextColumn("[progress.description]{task.description}"),
                rich.progress.BarColumn(),
                rich.progress.TaskProgressColumn(),
                rich.progress.MofNCompleteColumn(),
                rich.progress.TimeRemainingColumn(),
            )
            task = progress.add_task(
                "[magenta]Processing data...", total=len(batch_data)
            )
            if array_paths:
                self.logger.info("Checking arrays...")
                with self._log_time():
                    data_utils.check_arrays(array_paths)
                self.logger.info("Generating array UUIDs...")
                with self._log_time():
                    array_uuid_dict = self.fs.get_file_uuids(
                        array_paths, local=True
                    )  # TODO: support from bucket
                if self.bucket_storage != BucketStorage.LOCAL:
                    self.logger.info("Uploading arrays...")
                    # TODO: support from bucket (likely with a self.fs.copy_dir)
                    with self._log_time():
                        mask_upload_dict = self.fs.put_dir(
                            local_paths=array_paths,
                            remote_dir="arrays",
                            uuid_dict=array_uuid_dict,
                        )
                self.logger.info("Finalizing paths...")
                progress.start()
                for ann in batch_data:
                    if ann.type_ == AnnotationType.ARRAY:
                        if self.bucket_storage != BucketStorage.LOCAL:
                            remote_path = mask_upload_dict[str(ann.value)]
                            remote_path = f"{self.fs.protocol}://{osp.join(self.fs.path, remote_path)}"
                            ann.value = remote_path
                        else:
                            ann.value = osp.abspath(str(ann.value))
                        progress.update(task, advance=1)
                progress.stop()

            self.logger.info("Saving annotations...")
<<<<<<< HEAD
            with self._log_time():
                progress.reset(task)
                progress.start()
                for ann in batch_data:
                    filepath = ann.file
                    file = osp.basename(filepath)
                    instance_id = uuid_dict[filepath]
                    matched_id = self._try_instance_id(file, index)
                    if matched_id is not None:
                        if matched_id != instance_id:
                            # TODO: not sure if this should be an exception or how we should really handle it
                            raise Exception(
                                f"{filepath} uses a duplicate filename corresponding to different media! Please rename this file."
                            )
                            # TODO: we may also want to check for duplicate instance_ids to get a one-to-one relationship
                    elif instance_id not in new_index["instance_id"]:
                        new_index["instance_id"].append(instance_id)
                        new_index["file"].append(file)
                        new_index["original_filepath"].append(osp.abspath(filepath))

                    self.pfm.write(ann.to_parquet(instance_id))
                    progress.update(task, advance=1)
                progress.stop()
=======
            self._start_time()
            progress.reset(task)
            progress.start()
            for data in batch_data:
                filepath = data["file"]
                file = osp.basename(filepath)
                instance_id = uuid_dict[filepath]
                # check for duplicate instance_ids to get a one-to-one relationship
                matched_id = self._find_filepath_instance_id(filepath, index)
                if matched_id is not None:
                    if matched_id == instance_id:
                        raise Exception(
                            f"{filepath} already added to the dataset! Please skip or rename the file."
                        )
                elif instance_id not in new_index["instance_id"]:
                    new_index["instance_id"].append(instance_id)
                    new_index["file"].append(file)
                    new_index["original_filepath"].append(osp.abspath(filepath))

                data_utils.check_annotation(data)
                data["instance_id"] = instance_id
                data["file"] = file
                data["value_type"] = type(data["value"]).__name__
                if data["type"] == "segmentation":  # handles RLE
                    data["value"] = data_utils.transform_segmentation_value(
                        data["value"]
                    )
                if isinstance(data["value"], (list, tuple)):
                    data["value"] = json.dumps(data["value"])  # convert lists to string
                else:
                    data["value"] = str(data["value"])
                data["created_at"] = datetime.utcnow()

                self.pfm.write(data)
                progress.update(task, advance=1)
            progress.stop()
            self._end_time()
>>>>>>> e1442613

        if self.bucket_storage == BucketStorage.LOCAL:
            self.pfm = ParquetFileManager(self.annotations_path)
        else:
            self._make_temp_dir()
            annotations_dir = osp.join(self.tmp_dir, "annotations")
            os.makedirs(annotations_dir, exist_ok=True)
            self.pfm = ParquetFileManager(annotations_dir)

        index = self._get_file_index()
        new_index = {"instance_id": [], "file": [], "original_filepath": []}

        batch_data: list[Annotation] = []

        for i, data in enumerate(generator):
            batch_data.append(Annotation.from_dict(data))
            if (i + 1) % batch_size == 0:
                _add_process_batch(batch_data)
                batch_data = []

        _add_process_batch(batch_data)

        self.pfm.close()

        if self.bucket_storage == BucketStorage.LOCAL:
            self._write_index(index, new_index)
        else:
            file_index_path = osp.join(".luxonis_tmp", "file_index.parquet")
            self._write_index(index, new_index, override_path=file_index_path)
            self.fs.put_dir(Path(annotations_dir), "annotations")
            self.fs.put_file(file_index_path, "metadata/file_index.parquet")
            self._remove_temp_dir()

    def make_splits(
        self,
        ratios: Tuple[float, float, float] = (0.8, 0.1, 0.1),
        definitions: Optional[Dict] = None,
    ) -> None:
        """Saves a splits json file that specified the train/val/test split. For use in
        OFFLINE mode only.

        @type ratios: Tuple[float, float, float]
        @param ratios: A tuple of rations for train/val/test used for a random split.
            Defaults to (0.8, 0.1, 0.1).

        @type definitions: Optional[Dict]
        @param definitions [Optional[Dict]]: Dictionary specifying split keys to lists
            of filepath values. Note that this assumes unique filenames.
            Example::

                {
                    "train": ["/path/to/cat.jpg", "/path/to/dog.jpg"],
                    "val": [...],
                    "test": [...]
                }

            Only overrides splits that are present in the dictionary.
        """

        new_splits = {"train": {}, "val": {}, "test": {}}
        splits_to_update = []

        if definitions is None:  # random split
            if self.bucket_storage != BucketStorage.LOCAL:
                self._make_temp_dir()
                self.fs.get_dir("annotations", osp.join(self.tmp_dir, "annotations"))

            df = self._load_df_offline()
            ids = list(set(df["instance_id"]))
            np.random.shuffle(ids)
            N = len(ids)
            b1 = round(N * ratios[0])
            b2 = round(N * ratios[0]) + round(N * ratios[1])
            new_splits["train"] = ids[:b1]
            new_splits["val"] = ids[b1:b2]
            new_splits["test"] = ids[b2:]
            splits_to_update = ["train", "val", "test"]
        else:  # provided split
            index = self._get_file_index()
            if index is None:
                raise Exception("File index not found")
            for split in "train", "val", "test":
                if split not in definitions:
                    continue
                splits_to_update.append(split)
                filepaths = definitions[split]
                if not isinstance(filepaths, list):
                    raise Exception("Must provide splits as a list of str")
                ids = [
                    self._find_filepath_instance_id(filepath, index)
                    for filepath in filepaths
                ]
                new_splits[split] = ids

        if self.bucket_storage == BucketStorage.LOCAL:
            splits_path = os.path.join(self.metadata_path, "splits.json")
            if os.path.exists(splits_path):
                with open(splits_path, "r") as file:
                    splits = json.load(file)
                for split in splits_to_update:
                    splits[split] = new_splits[split]
            else:
                splits = new_splits
            with open(os.path.join(self.metadata_path, "splits.json"), "w") as file:
                json.dump(splits, file, indent=4)
        else:
            remote_splits_path = "metadata/splits.json"
            local_splits_path = os.path.join(self.tmp_dir, "splits.json")
            if self.fs.exists(remote_splits_path):
                self.fs.get_file(remote_splits_path, local_splits_path)
                with open(local_splits_path, "r") as file:
                    splits = json.load(file)
                for split in splits_to_update:
                    splits[split] = new_splits[split]
            else:
                splits = new_splits
            with open(local_splits_path, "w") as file:
                json.dump(splits, file, indent=4)
            self.fs.put_file(local_splits_path, "metadata/splits.json")
            self._remove_temp_dir()

    @staticmethod
    def exists(dataset_name: str) -> bool:
        """Checks whether a dataset exists.

        @warning: For offline mode only.
        @type dataset_name: str
        @param dataset_name: Name of the dataset
        @rtype: bool
        @return: Whether the dataset exists
        """
        return dataset_name in LuxonisDataset.list_datasets()

    @staticmethod
    def list_datasets() -> Dict:
        """Returns a dictionary of all datasets.

        @rtype: Dict
        @return: Dictionary of all datasets
        """
        base_path = environ.LUXONISML_BASE_PATH
        datasets_cache_file = osp.join(base_path, "datasets.json")
        if osp.exists(datasets_cache_file):
            with open(datasets_cache_file) as file:
                datasets = json.load(file)
        else:
            datasets = {}

        return datasets<|MERGE_RESOLUTION|>--- conflicted
+++ resolved
@@ -524,7 +524,6 @@
                 progress.stop()
 
             self.logger.info("Saving annotations...")
-<<<<<<< HEAD
             with self._log_time():
                 progress.reset(task)
                 progress.start()
@@ -532,12 +531,12 @@
                     filepath = ann.file
                     file = osp.basename(filepath)
                     instance_id = uuid_dict[filepath]
-                    matched_id = self._try_instance_id(file, index)
+                    matched_id = self._find_filepath_instance_id(filepath, index)
                     if matched_id is not None:
                         if matched_id != instance_id:
                             # TODO: not sure if this should be an exception or how we should really handle it
                             raise Exception(
-                                f"{filepath} uses a duplicate filename corresponding to different media! Please rename this file."
+                                f"{filepath} already added to the dataset! Please skip or rename the file."
                             )
                             # TODO: we may also want to check for duplicate instance_ids to get a one-to-one relationship
                     elif instance_id not in new_index["instance_id"]:
@@ -548,45 +547,6 @@
                     self.pfm.write(ann.to_parquet(instance_id))
                     progress.update(task, advance=1)
                 progress.stop()
-=======
-            self._start_time()
-            progress.reset(task)
-            progress.start()
-            for data in batch_data:
-                filepath = data["file"]
-                file = osp.basename(filepath)
-                instance_id = uuid_dict[filepath]
-                # check for duplicate instance_ids to get a one-to-one relationship
-                matched_id = self._find_filepath_instance_id(filepath, index)
-                if matched_id is not None:
-                    if matched_id == instance_id:
-                        raise Exception(
-                            f"{filepath} already added to the dataset! Please skip or rename the file."
-                        )
-                elif instance_id not in new_index["instance_id"]:
-                    new_index["instance_id"].append(instance_id)
-                    new_index["file"].append(file)
-                    new_index["original_filepath"].append(osp.abspath(filepath))
-
-                data_utils.check_annotation(data)
-                data["instance_id"] = instance_id
-                data["file"] = file
-                data["value_type"] = type(data["value"]).__name__
-                if data["type"] == "segmentation":  # handles RLE
-                    data["value"] = data_utils.transform_segmentation_value(
-                        data["value"]
-                    )
-                if isinstance(data["value"], (list, tuple)):
-                    data["value"] = json.dumps(data["value"])  # convert lists to string
-                else:
-                    data["value"] = str(data["value"])
-                data["created_at"] = datetime.utcnow()
-
-                self.pfm.write(data)
-                progress.update(task, advance=1)
-            progress.stop()
-            self._end_time()
->>>>>>> e1442613
 
         if self.bucket_storage == BucketStorage.LOCAL:
             self.pfm = ParquetFileManager(self.annotations_path)
@@ -655,6 +615,7 @@
                 self.fs.get_dir("annotations", osp.join(self.tmp_dir, "annotations"))
 
             df = self._load_df_offline()
+            assert df is not None
             ids = list(set(df["instance_id"]))
             np.random.shuffle(ids)
             N = len(ids)
