--- conflicted
+++ resolved
@@ -10,11 +10,7 @@
     Any,
     Dict,
     List,
-<<<<<<< HEAD
     Literal,
-    Mapping,
-=======
->>>>>>> 40f87aeb
     Optional,
     Sequence,
     Set,
