--- conflicted
+++ resolved
@@ -349,18 +349,12 @@
                         "RLE counts must be a list of positive integers"
                     )
 
-<<<<<<< HEAD
-            rle: Any = pycocotools.mask.frPyObjects(
-                {"counts": counts, "size": [height, width]},  # type: ignore
-                height,
-                width,
-            )
-=======
             with warnings.catch_warnings(record=True):
                 rle: Any = pycocotools.mask.frPyObjects(
-                    {"counts": counts, "size": [height, width]}, height, width
+                    {"counts": counts, "size": [height, width]},  # type: ignore
+                    height,
+                    width,
                 )
->>>>>>> cba4d670
             values["counts"] = rle["counts"]
             values["height"] = rle["size"][0]
             values["width"] = rle["size"][1]
