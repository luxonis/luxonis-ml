import json
import logging
from abc import ABC, abstractmethod
from datetime import datetime, timezone
from pathlib import Path
from typing import Any, Dict, Iterable, List, Literal, Optional, Tuple, Union

import cv2
import numpy as np
import pycocotools.mask
from PIL import Image, ImageDraw
<<<<<<< HEAD
from pydantic import (
    Field,
    field_serializer,
    model_serializer,
    model_validator,
)
from pydantic.types import FilePath, NonNegativeInt, PositiveInt
=======
from pydantic import Field, field_serializer, field_validator, model_validator
from pydantic.types import FilePath, PositiveInt
>>>>>>> 2a641977
from typeguard import check_type
from typing_extensions import Annotated, Self, TypeAlias, override

from luxonis_ml.data.utils.parquet import ParquetDetection, ParquetRecord
from luxonis_ml.utils import BaseModelExtraForbid

logger = logging.getLogger(__name__)

KeypointVisibility: TypeAlias = Literal[0, 1, 2]
NormalizedFloat: TypeAlias = Annotated[float, Field(ge=0, le=1)]
"""C{NormalizedFloat} is a float that is restricted to the range [0,
1]."""


class Detection(BaseModelExtraForbid):
    class_name: Optional[str] = Field(None, alias="class")
    instance_id: int = -1

    metadata: Dict[str, Union[int, float, str]] = {}

    boundingbox: Optional["BBoxAnnotation"] = None
    keypoints: Optional["KeypointAnnotation"] = None
    instance_segmentation: Optional["InstanceSegmentationAnnotation"] = None
    segmentation: Optional["SegmentationAnnotation"] = None
    array: Optional["ArrayAnnotation"] = None

    scale_to_boxes: bool = False

    sub_detections: Dict[str, "Detection"] = {}

<<<<<<< HEAD
    def to_parquet_rows(self, prefix: str = "") -> Iterable[ParquetDetection]:
=======
    def to_parquet_rows(self) -> Iterable[ParquetDetection]:
        yield from self._to_parquet_rows()

    def _to_parquet_rows(self, prefix: str = "") -> Iterable[ParquetDetection]:
>>>>>>> 2a641977
        for task_type in [
            "boundingbox",
            "keypoints",
            "segmentation",
            "instance_segmentation",
            "array",
        ]:
            label: Optional[Annotation] = getattr(self, task_type)

            if label is not None:
                yield {
                    "class_name": self.class_name,
                    "instance_id": self.instance_id,
                    "task_type": f"{prefix}{task_type}",
                    "annotation": label.model_dump_json(),
                }
        for key, data in self.metadata.items():
            yield {
                "class_name": self.class_name,
                "instance_id": self.instance_id,
                "task_type": f"{prefix}metadata/{key}",
                "annotation": json.dumps(data),
            }
        if self.class_name is not None:
            yield {
                "class_name": self.class_name,
                "instance_id": self.instance_id,
                "task_type": f"{prefix}classification",
                "annotation": "{}",
            }
        for name, detection in self.sub_detections.items():
<<<<<<< HEAD
            yield from detection.to_parquet_rows(f"{prefix}{name}/")
=======
            yield from detection._to_parquet_rows(f"{prefix}{name}/")
>>>>>>> 2a641977

    @model_validator(mode="after")
    def validate_names(self) -> Self:
        for name in self.sub_detections:
<<<<<<< HEAD
            check_valid_identifier("Sub-detection name", name)
        for key in self.metadata:
            check_valid_identifier("Metadata key", key)
=======
            check_valid_identifier(name, label="Sub-detection name")
        for key in self.metadata:
            check_valid_identifier(key, label="Metadata key")
>>>>>>> 2a641977
        return self

    @model_validator(mode="after")
    def rescale_values(self) -> Self:
        if not self.scale_to_boxes:
            return self
        elif self.boundingbox is None:
            raise ValueError(
                "`scaled_to_boxes` is set to True, "
                "but no bounding box is provided."
            )
        x, y, w, h = (
            self.boundingbox.x,
            self.boundingbox.y,
            self.boundingbox.w,
            self.boundingbox.h,
        )

        if self.keypoints is not None:
            self.keypoints = KeypointAnnotation(
                keypoints=[
                    (x + w * kp[0], y + h * kp[1], kp[2])
                    for kp in self.keypoints.keypoints
                ]
            )
        return self


class Annotation(ABC, BaseModelExtraForbid):
    """Base class for an annotation."""

    @staticmethod
    @abstractmethod
    def combine_to_numpy(
<<<<<<< HEAD
        annotations: List["Annotation"],
        classes: List[int],
        n_classes: int,
=======
        annotations: List["Annotation"], classes: List[int], n_classes: int
>>>>>>> 2a641977
    ) -> np.ndarray: ...


class ClassificationAnnotation(Annotation):
    @staticmethod
    @override
    def combine_to_numpy(
<<<<<<< HEAD
        _: List["ClassificationAnnotation"],
=======
        annotations: List["ClassificationAnnotation"],
>>>>>>> 2a641977
        classes: List[int],
        n_classes: int,
    ) -> np.ndarray:
        classify_vector = np.zeros(n_classes)
<<<<<<< HEAD
        for class_id in classes:
            classify_vector[class_id] = 1
=======
        for i in range(len(annotations)):
            classify_vector[classes[i]] = 1
>>>>>>> 2a641977
        return classify_vector


class BBoxAnnotation(Annotation):
    """Bounding box annotation.

    Values are normalized based on the image size.

    @type x: float
    @ivar x: The top-left x coordinate of the bounding box. Normalized
        to M{[0, 1]}.
    @type y: float
    @ivar y: The top-left y coordinate of the bounding box. Normalized
        to M{[0, 1]}.
    @type w: float
    @ivar w: The width of the bounding box. Normalized to M{[0, 1]}.
    @type h: float
    @ivar h: The height of the bounding box. Normalized to M{[0, 1]}.
    """

    x: NormalizedFloat
    y: NormalizedFloat
    w: NormalizedFloat
    h: NormalizedFloat

    def to_numpy(self, class_id: int) -> np.ndarray:
        return np.array([class_id, self.x, self.y, self.w, self.h])

    @staticmethod
    @override
    def combine_to_numpy(
<<<<<<< HEAD
        annotations: List["BBoxAnnotation"], classes: List[int], _: int
    ) -> np.ndarray:
        boxes = np.zeros((len(annotations), 5))
=======
        annotations: List["BBoxAnnotation"],
        classes: List[int],
        n_classes: int = ...,
    ) -> np.ndarray:
        boxes = np.empty((len(annotations), 5))
>>>>>>> 2a641977
        for i, ann in enumerate(annotations):
            boxes[i] = ann.to_numpy(classes[i])
        return boxes

    @model_validator(mode="before")
    @classmethod
    def validate_values(cls, values: Dict[str, Any]) -> Dict[str, Any]:
        warn = False
        for key in ["x", "y", "w", "h"]:
            if values[key] < -2 or values[key] > 2:
                raise ValueError(
                    "BBox annotation has value outside of automatic clipping range ([-2, 2]). "
                    "Values should be normalized based on image size to range [0, 1]."
                )
            if not (0 <= values[key] <= 1):
                warn = True
                values[key] = max(0, min(1, values[key]))
        if warn:
            logger.warning(
                "BBox annotation has values outside of [0, 1] range. Clipping them to [0, 1]."
            )

        values = cls._clip_sum(values)
        return values

    @staticmethod
    def _clip_sum(values: Dict[str, Any]) -> Dict[str, Any]:
        if values["x"] + values["w"] > 1:
            values["w"] = 1 - values["x"]
            logger.warning(
                "BBox annotation has x + width > 1. Clipping width so the sum is 1."
            )
        if values["y"] + values["h"] > 1:
            values["h"] = 1 - values["y"]
            logger.warning(
                "BBox annotation has y + height > 1. Clipping height so the sum is 1."
            )
        return values


class KeypointAnnotation(Annotation):
    """Keypoint annotation.

    Values are normalized to M{[0, 1]} based on the image size.

    @type keypoints: List[Tuple[float, float, L{KeypointVisibility}]]
    @ivar keypoints: List of keypoints. Each keypoint is a tuple of (x, y, visibility).
        x and y are normalized to M{[0, 1]}. visibility is one of M{0}, M{1}, or M{2} where:
            - 0: Not visible / not labeled
            - 1: Occluded
            - 2: Visible
    """

    keypoints: List[
        Tuple[NormalizedFloat, NormalizedFloat, KeypointVisibility]
    ]

<<<<<<< HEAD
    def to_numpy(self, class_id: int) -> np.ndarray:
=======
    def to_numpy(self) -> np.ndarray:
>>>>>>> 2a641977
        return np.array(self.keypoints).reshape((-1, 3)).flatten()

    @staticmethod
    @override
    def combine_to_numpy(
<<<<<<< HEAD
        annotations: List["KeypointAnnotation"], classes: List[int], _: int
    ) -> np.ndarray:
        keypoints = np.zeros(
            (len(annotations), len(annotations[0].keypoints) * 3)
        )
        for i, ann in enumerate(annotations):
            keypoints[i] = ann.to_numpy(classes[i])
=======
        annotations: List["KeypointAnnotation"],
        classes: List[int] = ...,
        n_classes: int = ...,
    ) -> np.ndarray:
        keypoints = np.empty(
            (len(annotations), len(annotations[0].keypoints) * 3)
        )
        for i, ann in enumerate(annotations):
            keypoints[i] = ann.to_numpy()
>>>>>>> 2a641977
        return keypoints

    @model_validator(mode="before")
    @classmethod
    def validate_values(cls, values: Dict[str, Any]) -> Dict[str, Any]:
        warn = False
        for i, keypoint in enumerate(values["keypoints"]):
            if (keypoint[0] < -2 or keypoint[0] > 2) or (
                keypoint[1] < -2 or keypoint[1] > 2
            ):
                raise ValueError(
                    "Keypoint annotation has value outside of automatic clipping range ([-2, 2]). "
                    "Values should be normalized based on image size to range [0, 1]."
                )
            new_keypoint = list(keypoint)
            if not (0 <= keypoint[0] <= 1):
                new_keypoint[0] = max(0, min(1, keypoint[0]))
                warn = True
            if not (0 <= keypoint[1] <= 1):
                new_keypoint[1] = max(0, min(1, keypoint[1]))
                warn = True
            values["keypoints"][i] = tuple(new_keypoint)

        if warn:
            logger.warning(
                "Keypoint annotation has values outside of [0, 1] range. Clipping them to [0, 1]."
            )
        return values


class SegmentationAnnotation(Annotation):
    """Run-length encoded segmentation mask.

    @type height: int
    @ivar height: The height of the segmentation mask.

    @type width: int
    @ivar width: The width of the segmentation mask.

    @type counts: Union[List[int], bytes]
    @ivar counts: The run-length encoded mask.
        This can be a list of integers or a byte string.

    @see: U{Run-length encoding<https://en.wikipedia.org/wiki/Run-length_encoding>}
    """

    height: PositiveInt
    width: PositiveInt
<<<<<<< HEAD
    counts: Union[List[NonNegativeInt], bytes]

    def to_numpy(self) -> np.ndarray:
        assert isinstance(self.counts, bytes)
        return mask_util.decode(
            {"counts": self.counts, "size": [self.height, self.width]}
        ).astype(np.uint8)

    @staticmethod
    @override
    def combine_to_numpy(
        annotations: List["SegmentationAnnotation"],
        classes: List[int],
        n_classes: int,
    ) -> np.ndarray:
        ref = annotations[0]
        width, height = ref.width, ref.height
        masks = np.stack([ann.to_numpy() for ann in annotations])

        segmentation = np.zeros((n_classes, height, width), dtype=np.uint8)

        for i, class_id in enumerate(classes):
            segmentation[class_id, ...] = np.maximum(
                segmentation[class_id, ...], masks[i]
            )

        return segmentation

    @model_serializer
    def serialize_model(self) -> Dict[str, Any]:
        if isinstance(self.counts, bytes):
            return {
                "height": self.height,
                "width": self.width,
                "counts": self.counts.decode("utf-8"),
            }

        rle: Any = mask_util.frPyObjects(
            {
                "counts": self.counts,
                "size": [self.height, self.width],
            },
            self.height,
            self.width,
        )
=======
    counts: bytes
>>>>>>> 2a641977

    def to_numpy(self) -> np.ndarray:
        return pycocotools.mask.decode(
            {"counts": self.counts, "size": [self.height, self.width]}
        ).astype(np.uint8)

<<<<<<< HEAD
    @model_validator(mode="before")
    @classmethod
    def validate_mask(cls, values: Dict[str, Any]) -> Dict[str, Any]:
        if "mask" not in values:
            return values

        mask = values.pop("mask")
        if isinstance(mask, str):
            mask_path = Path(mask)
            try:
                mask = np.load(mask_path)
            except Exception as e:
                raise ValueError(
                    f"Failed to load mask from {mask_path}"
                ) from e
        if not isinstance(mask, np.ndarray):
            raise ValueError(
                "Mask must be either a numpy array, "
                "or a path to a saved numpy array"
=======
    @staticmethod
    @override
    def combine_to_numpy(
        annotations: List["SegmentationAnnotation"],
        classes: List[int],
        n_classes: int,
    ) -> np.ndarray:
        ref = annotations[0]
        width, height = ref.width, ref.height
        masks = np.stack([ann.to_numpy() for ann in annotations])

        segmentation = np.zeros((n_classes, height, width), dtype=np.uint8)

        assigned_pixels = np.zeros((height, width), dtype=bool)
        for i, class_id in enumerate(classes):
            mask = masks[i] & (assigned_pixels == 0)
            segmentation[class_id, ...] = np.maximum(
                segmentation[class_id, ...], mask
            )
            assigned_pixels |= mask.astype(bool)

        return segmentation

    @field_serializer("counts", when_used="json")
    def serialize_counts(self, counts: bytes) -> str:
        return counts.decode("utf-8")

    @model_validator(mode="before")
    @classmethod
    def validate_rle(cls, values: Dict[str, Any]) -> Dict[str, Any]:
        if {"counts", "width", "height"} - set(values.keys()):
            return values

        counts = values["counts"]
        height = check_type(values["height"], int)
        width = check_type(values["width"], int)

        if isinstance(counts, str):
            values["counts"] = counts.encode("utf-8")
        elif isinstance(counts, list):
            for c in counts:
                if not isinstance(c, int) or c < 0:
                    raise ValueError(
                        "RLE counts must be a list of positive integers"
                    )

            rle: Any = pycocotools.mask.frPyObjects(
                {"counts": counts, "size": [height, width]}, height, width
>>>>>>> 2a641977
            )
            values["counts"] = rle["counts"]
            values["height"] = rle["size"][0]
            values["width"] = rle["size"][1]

<<<<<<< HEAD
        if mask.ndim != 2:
            raise ValueError("Mask must be a 2D binary array")

        mask = np.asfortranarray(mask.astype(np.uint8))
        rle = mask_util.encode(mask)
=======
        return values

    @model_validator(mode="before")
    @classmethod
    def validate_mask(cls, values: Dict[str, Any]) -> Dict[str, Any]:
        if "mask" not in values:
            return values

        mask = values.pop("mask")
        if isinstance(mask, (str, Path)):
            mask_path = Path(mask)
            try:
                if mask_path.suffix == ".npy":
                    mask = np.load(mask_path)
                elif mask_path.suffix == ".png":
                    mask = (
                        cv2.imread(str(mask_path), cv2.IMREAD_GRAYSCALE)
                        .astype(bool)
                        .astype(np.uint8)
                    )
                else:
                    raise ValueError(
                        f"Unsupported mask format: {mask_path.suffix}. "
                        "Supported formats are .npy and .png"
                    )
            except Exception as e:
                raise ValueError(
                    f"Failed to load mask from {mask_path}"
                ) from e
        if not isinstance(mask, np.ndarray):
            raise ValueError(
                "Mask must be either a numpy array, "
                "or a path to a saved numpy array"
            )

        if mask.ndim != 2:
            raise ValueError("Mask must be a 2D binary array")

        mask = np.asfortranarray(mask.astype(np.uint8))
        rle = pycocotools.mask.encode(mask)
>>>>>>> 2a641977

        return {
            "height": rle["size"][0],
            "width": rle["size"][1],
            "counts": rle["counts"].decode("utf-8"),  # type: ignore
            **values,
        }

    @model_validator(mode="before")
    @classmethod
    def validate_polyline(cls, values: Dict[str, Any]) -> Dict[str, Any]:
        if {"points", "width", "height"} - set(values.keys()):
            return values
<<<<<<< HEAD

        points = check_type(values.pop("points"), List[Tuple[float, float]])
        width = check_type(values.pop("width"), int)
        height = check_type(values.pop("height"), int)

        cls._clip_points(points)
=======

        points = check_type(values.pop("points"), List[Tuple[float, float]])
        width = check_type(values.pop("width"), int)
        height = check_type(values.pop("height"), int)

        if len(points) < 3:
            raise ValueError("Polyline must have at least 3 points")

        SegmentationAnnotation._clip_points(points)
>>>>>>> 2a641977

        polyline = [(round(x * width), round(y * height)) for x, y in points]
        mask = Image.new("L", (width, height), 0)
        draw = ImageDraw.Draw(mask)
        draw.polygon(polyline, fill=1, outline=1)
        return {"mask": np.array(mask).astype(np.uint8), **values}

    @staticmethod
    def _clip_points(points: List[Tuple[float, float]]) -> None:
        warn = False
        for i in range(len(points)):
            x, y = points[i]
            if (x < -2 or x > 2) or (y < -2 or y > 2):
                raise ValueError(
                    "Polyline annotation has value outside of automatic clipping range ([-2, 2]). "
                    "Values should be normalized based on image size to range [0, 1]."
                )
            new_x, new_y = x, y
            if not (0 <= x <= 1):
                new_x = max(0, min(1, x))
                warn = True
            if not (0 <= y <= 1):
                new_y = max(0, min(1, y))
                warn = True

            points[i] = (new_x, new_y)

        if warn:
            logger.warning(
                "Polyline annotation has values outside of [0, 1] range. Clipping them to [0, 1]."
            )


class InstanceSegmentationAnnotation(SegmentationAnnotation):
    @staticmethod
    @override
    def combine_to_numpy(
<<<<<<< HEAD
        annotations: List["SegmentationAnnotation"], classes: List[int], _: int
    ) -> np.ndarray:
        return np.stack(
            [
                ann.to_numpy() * (class_id + 1)
                for ann, class_id in zip(annotations, classes)
            ]
        )
=======
        annotations: List["InstanceSegmentationAnnotation"],
        classes: List[int] = ...,
        n_classes: int = ...,
    ) -> np.ndarray:
        return np.stack([ann.to_numpy() for ann in annotations])
>>>>>>> 2a641977


class ArrayAnnotation(Annotation):
    """A custom unspecified annotation that is an arbitrary numpy array.

    All instances of this annotation must have the same shape.

    @type path: FilePath
    @ivar path: The path to the numpy array saved as a C{.npy} file.
    """

    path: FilePath

<<<<<<< HEAD
    @staticmethod
    @override
    def combine_to_numpy(
        annotations: List["ArrayAnnotation"], classes: List[int], _: int
    ) -> np.ndarray:
        out_arr = np.zeros(
            (
                len(annotations),
                len(classes),
                *np.load(annotations[0].path).shape,
            )
        )
        for i, ann in enumerate(annotations):
            out_arr[i, classes[i]] = np.load(ann.path)
=======
    def to_numpy(self) -> np.ndarray:
        return np.load(self.path)

    @staticmethod
    @override
    def combine_to_numpy(
        annotations: List["ArrayAnnotation"],
        classes: List[int],
        n_classes: int,
    ) -> np.ndarray:
        out_arr = np.zeros(
            (len(annotations), n_classes, *np.load(annotations[0].path).shape)
        )
        for i, ann in enumerate(annotations):
            out_arr[i, classes[i]] = ann.to_numpy()
>>>>>>> 2a641977
        return out_arr

    @field_serializer("path", when_used="json")
    def serialize_path(self, value: FilePath) -> str:
        return str(value)

    @field_validator("path")
    @classmethod
    def validate_path(cls, path: FilePath) -> FilePath:
        if path.suffix != ".npy":
            raise ValueError(
                f"Array annotation file must be a .npy file. Got {path}"
            )
        try:
            np.load(path)
        except Exception as e:
            raise ValueError(
                f"Failed to load array annotation from {path}"
            ) from e
        return path

<<<<<<< HEAD
class DatasetRecord(BaseModelExtraForbid):
    files: Dict[str, FilePath]
    annotation: Optional[Detection] = None
    task: str

    @property
    def file(self) -> FilePath:
        if len(self.files) != 1:
            raise ValueError("DatasetRecord must have exactly one file")
        return next(iter(self.files.values()))

    @model_validator(mode="after")
    def validate_task_name(self) -> Self:
        check_valid_identifier("Task name", self.task)
        return self

    @model_validator(mode="before")
    @classmethod
    def validate_files(cls, values: Dict[str, Any]) -> Dict[str, Any]:
        if "file" in values:
            values["files"] = {"image": values.pop("file")}
        return values

    @model_validator(mode="before")
    @classmethod
    def auto_populate_task(cls, values: Dict[str, Any]) -> Dict[str, Any]:
        if "task" not in values:
            annotations = values.get("annotation", {})
            if (
                "segmentation" in annotations
                and "boundingbox" not in annotations
            ):
                values["task"] = "segmentation"
            else:
                values["task"] = "detection"
=======

class DatasetRecord(BaseModelExtraForbid):
    files: Dict[str, FilePath]
    annotation: Optional[Detection] = None
    task: str = "detection"

    @property
    def file(self) -> FilePath:
        if len(self.files) != 1:
            raise ValueError("DatasetRecord must have exactly one file")
        return next(iter(self.files.values()))

    @model_validator(mode="after")
    def validate_task_name(self) -> Self:
        check_valid_identifier(self.task, label="Task name")
        return self

    @model_validator(mode="before")
    @classmethod
    def validate_files(cls, values: Dict[str, Any]) -> Dict[str, Any]:
        if "file" in values:
            values["files"] = {"image": values.pop("file")}
>>>>>>> 2a641977
        return values

    def to_parquet_rows(self) -> Iterable[ParquetRecord]:
        """Converts an annotation to a dictionary for writing to a
        parquet file.

        @rtype: L{ParquetDict}
        @return: A dictionary of annotation data.
        """
        timestamp = datetime.now(timezone.utc)
        for source, file_path in self.files.items():
            if self.annotation is not None:
                for detection in self.annotation.to_parquet_rows():
                    yield {
                        "file": str(file_path),
                        "source_name": source,
                        "task_name": self.task,
                        "created_at": timestamp,
                        **detection,
                    }
            else:
                yield {
                    "file": str(file_path),
                    "source_name": source,
                    "task_name": self.task,
                    "created_at": timestamp,
                    "class_name": None,
                    "instance_id": None,
                    "task_type": None,
                    "annotation": None,
                }


<<<<<<< HEAD
def check_valid_identifier(label: str, name: str) -> None:
=======
def check_valid_identifier(name: str, *, label: str) -> None:
>>>>>>> 2a641977
    """Check if a name is a valid Python identifier after converting
    dashes to underscores.

    Albumentations requires that the names of the targets
    passed as `additional_targets` are valid Python identifiers.
    """
    if not name.replace("-", "_").isidentifier():
        raise ValueError(
            f"{label} can only contain alphanumeric characters, "
            "underscores, and dashes. Additionaly, the first character "
            f"must be a letter or underscore. Got {name}"
        )


def load_annotation(task_type: str, data: Dict[str, Any]) -> "Annotation":
    classes = {
        "classification": ClassificationAnnotation,
        "boundingbox": BBoxAnnotation,
        "keypoints": KeypointAnnotation,
        "segmentation": SegmentationAnnotation,
        "instance_segmentation": InstanceSegmentationAnnotation,
        "array": ArrayAnnotation,
    }
    if task_type not in classes:
        raise ValueError(f"Unknown label type: {task_type}")
    return classes[task_type](**data)<|MERGE_RESOLUTION|>--- conflicted
+++ resolved
@@ -9,18 +9,8 @@
 import numpy as np
 import pycocotools.mask
 from PIL import Image, ImageDraw
-<<<<<<< HEAD
-from pydantic import (
-    Field,
-    field_serializer,
-    model_serializer,
-    model_validator,
-)
-from pydantic.types import FilePath, NonNegativeInt, PositiveInt
-=======
 from pydantic import Field, field_serializer, field_validator, model_validator
 from pydantic.types import FilePath, PositiveInt
->>>>>>> 2a641977
 from typeguard import check_type
 from typing_extensions import Annotated, Self, TypeAlias, override
 
@@ -51,14 +41,10 @@
 
     sub_detections: Dict[str, "Detection"] = {}
 
-<<<<<<< HEAD
-    def to_parquet_rows(self, prefix: str = "") -> Iterable[ParquetDetection]:
-=======
     def to_parquet_rows(self) -> Iterable[ParquetDetection]:
         yield from self._to_parquet_rows()
 
     def _to_parquet_rows(self, prefix: str = "") -> Iterable[ParquetDetection]:
->>>>>>> 2a641977
         for task_type in [
             "boundingbox",
             "keypoints",
@@ -90,24 +76,14 @@
                 "annotation": "{}",
             }
         for name, detection in self.sub_detections.items():
-<<<<<<< HEAD
-            yield from detection.to_parquet_rows(f"{prefix}{name}/")
-=======
             yield from detection._to_parquet_rows(f"{prefix}{name}/")
->>>>>>> 2a641977
 
     @model_validator(mode="after")
     def validate_names(self) -> Self:
         for name in self.sub_detections:
-<<<<<<< HEAD
-            check_valid_identifier("Sub-detection name", name)
-        for key in self.metadata:
-            check_valid_identifier("Metadata key", key)
-=======
             check_valid_identifier(name, label="Sub-detection name")
         for key in self.metadata:
             check_valid_identifier(key, label="Metadata key")
->>>>>>> 2a641977
         return self
 
     @model_validator(mode="after")
@@ -142,13 +118,7 @@
     @staticmethod
     @abstractmethod
     def combine_to_numpy(
-<<<<<<< HEAD
-        annotations: List["Annotation"],
-        classes: List[int],
-        n_classes: int,
-=======
         annotations: List["Annotation"], classes: List[int], n_classes: int
->>>>>>> 2a641977
     ) -> np.ndarray: ...
 
 
@@ -156,22 +126,13 @@
     @staticmethod
     @override
     def combine_to_numpy(
-<<<<<<< HEAD
-        _: List["ClassificationAnnotation"],
-=======
         annotations: List["ClassificationAnnotation"],
->>>>>>> 2a641977
         classes: List[int],
         n_classes: int,
     ) -> np.ndarray:
         classify_vector = np.zeros(n_classes)
-<<<<<<< HEAD
-        for class_id in classes:
-            classify_vector[class_id] = 1
-=======
         for i in range(len(annotations)):
             classify_vector[classes[i]] = 1
->>>>>>> 2a641977
         return classify_vector
 
 
@@ -203,17 +164,11 @@
     @staticmethod
     @override
     def combine_to_numpy(
-<<<<<<< HEAD
-        annotations: List["BBoxAnnotation"], classes: List[int], _: int
-    ) -> np.ndarray:
-        boxes = np.zeros((len(annotations), 5))
-=======
         annotations: List["BBoxAnnotation"],
         classes: List[int],
         n_classes: int = ...,
     ) -> np.ndarray:
         boxes = np.empty((len(annotations), 5))
->>>>>>> 2a641977
         for i, ann in enumerate(annotations):
             boxes[i] = ann.to_numpy(classes[i])
         return boxes
@@ -271,25 +226,12 @@
         Tuple[NormalizedFloat, NormalizedFloat, KeypointVisibility]
     ]
 
-<<<<<<< HEAD
-    def to_numpy(self, class_id: int) -> np.ndarray:
-=======
     def to_numpy(self) -> np.ndarray:
->>>>>>> 2a641977
         return np.array(self.keypoints).reshape((-1, 3)).flatten()
 
     @staticmethod
     @override
     def combine_to_numpy(
-<<<<<<< HEAD
-        annotations: List["KeypointAnnotation"], classes: List[int], _: int
-    ) -> np.ndarray:
-        keypoints = np.zeros(
-            (len(annotations), len(annotations[0].keypoints) * 3)
-        )
-        for i, ann in enumerate(annotations):
-            keypoints[i] = ann.to_numpy(classes[i])
-=======
         annotations: List["KeypointAnnotation"],
         classes: List[int] = ...,
         n_classes: int = ...,
@@ -299,7 +241,6 @@
         )
         for i, ann in enumerate(annotations):
             keypoints[i] = ann.to_numpy()
->>>>>>> 2a641977
         return keypoints
 
     @model_validator(mode="before")
@@ -348,82 +289,13 @@
 
     height: PositiveInt
     width: PositiveInt
-<<<<<<< HEAD
-    counts: Union[List[NonNegativeInt], bytes]
-
-    def to_numpy(self) -> np.ndarray:
-        assert isinstance(self.counts, bytes)
-        return mask_util.decode(
-            {"counts": self.counts, "size": [self.height, self.width]}
-        ).astype(np.uint8)
-
-    @staticmethod
-    @override
-    def combine_to_numpy(
-        annotations: List["SegmentationAnnotation"],
-        classes: List[int],
-        n_classes: int,
-    ) -> np.ndarray:
-        ref = annotations[0]
-        width, height = ref.width, ref.height
-        masks = np.stack([ann.to_numpy() for ann in annotations])
-
-        segmentation = np.zeros((n_classes, height, width), dtype=np.uint8)
-
-        for i, class_id in enumerate(classes):
-            segmentation[class_id, ...] = np.maximum(
-                segmentation[class_id, ...], masks[i]
-            )
-
-        return segmentation
-
-    @model_serializer
-    def serialize_model(self) -> Dict[str, Any]:
-        if isinstance(self.counts, bytes):
-            return {
-                "height": self.height,
-                "width": self.width,
-                "counts": self.counts.decode("utf-8"),
-            }
-
-        rle: Any = mask_util.frPyObjects(
-            {
-                "counts": self.counts,
-                "size": [self.height, self.width],
-            },
-            self.height,
-            self.width,
-        )
-=======
     counts: bytes
->>>>>>> 2a641977
 
     def to_numpy(self) -> np.ndarray:
         return pycocotools.mask.decode(
             {"counts": self.counts, "size": [self.height, self.width]}
         ).astype(np.uint8)
 
-<<<<<<< HEAD
-    @model_validator(mode="before")
-    @classmethod
-    def validate_mask(cls, values: Dict[str, Any]) -> Dict[str, Any]:
-        if "mask" not in values:
-            return values
-
-        mask = values.pop("mask")
-        if isinstance(mask, str):
-            mask_path = Path(mask)
-            try:
-                mask = np.load(mask_path)
-            except Exception as e:
-                raise ValueError(
-                    f"Failed to load mask from {mask_path}"
-                ) from e
-        if not isinstance(mask, np.ndarray):
-            raise ValueError(
-                "Mask must be either a numpy array, "
-                "or a path to a saved numpy array"
-=======
     @staticmethod
     @override
     def combine_to_numpy(
@@ -472,19 +344,11 @@
 
             rle: Any = pycocotools.mask.frPyObjects(
                 {"counts": counts, "size": [height, width]}, height, width
->>>>>>> 2a641977
             )
             values["counts"] = rle["counts"]
             values["height"] = rle["size"][0]
             values["width"] = rle["size"][1]
 
-<<<<<<< HEAD
-        if mask.ndim != 2:
-            raise ValueError("Mask must be a 2D binary array")
-
-        mask = np.asfortranarray(mask.astype(np.uint8))
-        rle = mask_util.encode(mask)
-=======
         return values
 
     @model_validator(mode="before")
@@ -525,7 +389,6 @@
 
         mask = np.asfortranarray(mask.astype(np.uint8))
         rle = pycocotools.mask.encode(mask)
->>>>>>> 2a641977
 
         return {
             "height": rle["size"][0],
@@ -539,24 +402,15 @@
     def validate_polyline(cls, values: Dict[str, Any]) -> Dict[str, Any]:
         if {"points", "width", "height"} - set(values.keys()):
             return values
-<<<<<<< HEAD
 
         points = check_type(values.pop("points"), List[Tuple[float, float]])
         width = check_type(values.pop("width"), int)
         height = check_type(values.pop("height"), int)
 
-        cls._clip_points(points)
-=======
-
-        points = check_type(values.pop("points"), List[Tuple[float, float]])
-        width = check_type(values.pop("width"), int)
-        height = check_type(values.pop("height"), int)
-
         if len(points) < 3:
             raise ValueError("Polyline must have at least 3 points")
 
         SegmentationAnnotation._clip_points(points)
->>>>>>> 2a641977
 
         polyline = [(round(x * width), round(y * height)) for x, y in points]
         mask = Image.new("L", (width, height), 0)
@@ -594,22 +448,11 @@
     @staticmethod
     @override
     def combine_to_numpy(
-<<<<<<< HEAD
-        annotations: List["SegmentationAnnotation"], classes: List[int], _: int
-    ) -> np.ndarray:
-        return np.stack(
-            [
-                ann.to_numpy() * (class_id + 1)
-                for ann, class_id in zip(annotations, classes)
-            ]
-        )
-=======
         annotations: List["InstanceSegmentationAnnotation"],
         classes: List[int] = ...,
         n_classes: int = ...,
     ) -> np.ndarray:
         return np.stack([ann.to_numpy() for ann in annotations])
->>>>>>> 2a641977
 
 
 class ArrayAnnotation(Annotation):
@@ -623,22 +466,6 @@
 
     path: FilePath
 
-<<<<<<< HEAD
-    @staticmethod
-    @override
-    def combine_to_numpy(
-        annotations: List["ArrayAnnotation"], classes: List[int], _: int
-    ) -> np.ndarray:
-        out_arr = np.zeros(
-            (
-                len(annotations),
-                len(classes),
-                *np.load(annotations[0].path).shape,
-            )
-        )
-        for i, ann in enumerate(annotations):
-            out_arr[i, classes[i]] = np.load(ann.path)
-=======
     def to_numpy(self) -> np.ndarray:
         return np.load(self.path)
 
@@ -654,7 +481,6 @@
         )
         for i, ann in enumerate(annotations):
             out_arr[i, classes[i]] = ann.to_numpy()
->>>>>>> 2a641977
         return out_arr
 
     @field_serializer("path", when_used="json")
@@ -676,11 +502,11 @@
             ) from e
         return path
 
-<<<<<<< HEAD
+
 class DatasetRecord(BaseModelExtraForbid):
     files: Dict[str, FilePath]
     annotation: Optional[Detection] = None
-    task: str
+    task: str = "detection"
 
     @property
     def file(self) -> FilePath:
@@ -690,7 +516,7 @@
 
     @model_validator(mode="after")
     def validate_task_name(self) -> Self:
-        check_valid_identifier("Task name", self.task)
+        check_valid_identifier(self.task, label="Task name")
         return self
 
     @model_validator(mode="before")
@@ -698,44 +524,6 @@
     def validate_files(cls, values: Dict[str, Any]) -> Dict[str, Any]:
         if "file" in values:
             values["files"] = {"image": values.pop("file")}
-        return values
-
-    @model_validator(mode="before")
-    @classmethod
-    def auto_populate_task(cls, values: Dict[str, Any]) -> Dict[str, Any]:
-        if "task" not in values:
-            annotations = values.get("annotation", {})
-            if (
-                "segmentation" in annotations
-                and "boundingbox" not in annotations
-            ):
-                values["task"] = "segmentation"
-            else:
-                values["task"] = "detection"
-=======
-
-class DatasetRecord(BaseModelExtraForbid):
-    files: Dict[str, FilePath]
-    annotation: Optional[Detection] = None
-    task: str = "detection"
-
-    @property
-    def file(self) -> FilePath:
-        if len(self.files) != 1:
-            raise ValueError("DatasetRecord must have exactly one file")
-        return next(iter(self.files.values()))
-
-    @model_validator(mode="after")
-    def validate_task_name(self) -> Self:
-        check_valid_identifier(self.task, label="Task name")
-        return self
-
-    @model_validator(mode="before")
-    @classmethod
-    def validate_files(cls, values: Dict[str, Any]) -> Dict[str, Any]:
-        if "file" in values:
-            values["files"] = {"image": values.pop("file")}
->>>>>>> 2a641977
         return values
 
     def to_parquet_rows(self) -> Iterable[ParquetRecord]:
@@ -769,11 +557,7 @@
                 }
 
 
-<<<<<<< HEAD
-def check_valid_identifier(label: str, name: str) -> None:
-=======
 def check_valid_identifier(name: str, *, label: str) -> None:
->>>>>>> 2a641977
     """Check if a name is a valid Python identifier after converting
     dashes to underscores.
 
