--- conflicted
+++ resolved
@@ -30,8 +30,6 @@
         @type: str
         """
         ...
-<<<<<<< HEAD
-=======
 
     @property
     @abstractmethod
@@ -41,7 +39,6 @@
         @type: L{Version}
         """
         ...
->>>>>>> 2a641977
 
     @abstractmethod
     def get_tasks(self) -> List[str]:
