--- conflicted
+++ resolved
@@ -1,11 +1,7 @@
-<<<<<<< HEAD
 __version__ = "0.6.0"
-=======
-__version__ = "0.5.1"
 
 from .utils.environ import environ
 from .utils.logging import setup_logging
 
 if not environ.LUXONISML_DISABLE_SETUP_LOGGING:
-    setup_logging()
->>>>>>> a5b7361e
+    setup_logging()