--- conflicted
+++ resolved
@@ -114,9 +114,5 @@
 .vscode
 tests/data
 *.zip
-<<<<<<< HEAD
 .idea/*
-=======
-.idea/*
-apidocs/
->>>>>>> 2a641977
+apidocs/