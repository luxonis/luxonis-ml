name: CI

on:
  pull_request:
  workflow_dispatch:
  push:
    branches: [ main ]

concurrency:
  group: ${{ github.workflow }}-${{ github.ref }}
  cancel-in-progress: true

jobs:
  auto-assigner:
    if: ${{ github.event_name == 'pull_request' }}
    runs-on: ubuntu-latest

    steps:
      - name: Auto-assign
        uses: toshimaru/auto-author-assign@v2.1.1

  labeler:
    if: ${{ github.event_name == 'pull_request' }}
    runs-on: ubuntu-latest

    steps:
      - name: Checkout
        uses: actions/checkout@v4
        with:
          ref: ${{ github.head_ref }}

      - name: Labeler
        uses: actions/labeler@v5
        with:
          configuration-path: .github/labeler.yaml

  pre-commit:
    if: ${{ github.event_name == 'pull_request' }}
    runs-on: ubuntu-latest

    steps:
      - name: Checkout
        uses: actions/checkout@v4
        with:
          ref: ${{ github.head_ref }}

      - name: Install pre-commit
        run: python3 -m pip install 'pre-commit<4.0.0'

      - name: Run pre-commit
        uses: pre-commit/action@v3.0.1

  docs:
    if: ${{ github.event_name == 'pull_request' }}
    needs: pre-commit
    runs-on: ubuntu-latest

    steps:
      - name: Checkout
        uses: actions/checkout@v4
        with:
          ref: ${{ github.head_ref }}

      - name: Install pydoctor
        run: pip install pydoctor

      - name: Build docs
        run: pydoctor --docformat=epytext luxonis_ml

  type-check:
    if: ${{ github.event_name == 'pull_request' }}
    needs: pre-commit
    runs-on: ubuntu-latest

    steps:
      - name: Checkout
        uses: actions/checkout@v4
        with:
          ref: ${{ github.head_ref }}

      - name: Set up Python
        uses: actions/setup-python@v5
        with:
          python-version: '3.8'
          cache: pip

      - name: Install dependencies
        run: pip install -e .[dev]

      - name: Pyright check
        uses: jakebailey/pyright-action@v2
        with:
          level: warning
          warnings: true
          python-version: '3.8'
          project: pyproject.toml

  semgrep:
    if: ${{ github.actor != 'dependabot[bot]' && github.event_name == 'pull_request' }})
    needs: pre-commit
    runs-on: ubuntu-latest
    container:
      image: returntocorp/semgrep
    permissions:
      security-events: write
      actions: read
      contents: read

    steps:
      - name: Checkout
        uses: actions/checkout@v4

      - name: Perform Semgrep Analysis
        run: semgrep scan -q --sarif --config auto --config "p/secrets" . > semgrep-results.sarif

      - name: Pretty-Print SARIF Output
        run: |
          jq . semgrep-results.sarif > formatted-semgrep-results.sarif || echo "{}"
          echo "Formatted SARIF Output (First 20 lines):"
          head -n 20 formatted-semgrep-results.sarif || echo "{}"

      - name: Validate JSON Output
        run: |
          if ! jq empty formatted-semgrep-results.sarif > /dev/null 2>&1; then
            echo "⚠️ Semgrep output is not valid JSON. Skipping annotations."
            exit 0
          fi

      - name: Add PR Annotations for Semgrep Findings
        run: |
          total_issues=$(jq '.runs[0].results | length' formatted-semgrep-results.sarif)
          if [[ "$total_issues" -eq 0 ]]; then
            echo "✅ No Semgrep issues found!"
            exit 0
          fi

          jq -c '.runs[0].results[]' formatted-semgrep-results.sarif | while IFS= read -r issue; do
            file=$(echo "$issue" | jq -r '.locations[0].physicalLocation.artifactLocation.uri')
            line=$(echo "$issue" | jq -r '.locations[0].physicalLocation.region.startLine')
            message=$(echo "$issue" | jq -r '.message.text')

            if [[ -n "$file" && -n "$line" && -n "$message" ]]; then
              echo "::error file=$file,line=$line,title=Semgrep Issue::${message}"
            fi
          done

  tests:
    strategy:
      matrix:
<<<<<<< HEAD
        os: [ ubuntu-latest, windows-latest]
=======
        os: [ ubuntu-latest, windows-latest ]
>>>>>>> 9caa461e
        python-version: [ '3.8', '3.10' ]

    if: ${{ github.event_name == 'pull_request' }}
    needs: [type-check, semgrep]
    runs-on: ${{ matrix.os }}

    env:
      AWS_ACCESS_KEY_ID: ${{ secrets.AWS_ACCESS_KEY_ID }}
      AWS_SECRET_ACCESS_KEY: ${{ secrets.AWS_SECRET_ACCESS_KEY }}
      AWS_S3_ENDPOINT_URL: ${{ secrets.AWS_S3_ENDPOINT_URL }}
      ROBOFLOW_API_KEY: ${{ secrets.ROBOFLOW_API_KEY }}
      IS_MAIN_RUNNER: ${{ matrix.os == 'ubuntu-latest' && matrix.python-version == '3.8' }}
      LUXONISML_BUCKET: luxonis-test-bucket
      GHC_ENABLED: ${{ secrets.GCP_CREDENTIALS != null }}
      CODECOV_ENABLED: ${{ secrets.CODECOV_TOKEN != null }}

    steps:
      - name: Checkout
        uses: actions/checkout@v4
        with:
          ref: ${{ github.head_ref }}

      - name: Set up Python
        uses: actions/setup-python@v5
        with:
          python-version: ${{ matrix.python-version }}
          cache: pip

      - name: Install the package
        run: pip install -e .[dev]

      - name: Authenticate to Google Cloud
        if: ${{ env.GHC_ENABLED }}
        id: google-auth
        uses: google-github-actions/auth@v2
        with:
          credentials_json: ${{ secrets.GCP_CREDENTIALS }}
          create_credentials_file: true
          export_environment_variables: true
          token_format: access_token

      - name: Run pytest
        run: pytest --cov --junitxml=junit.xml -o junit_family=legacy -vv -n auto -x

      - name: Upload test results to Codecov
        if: ${{ env.IS_MAIN_RUNNER && env.CODECOV_ENABLED }}
        uses: codecov/test-results-action@v1
        with:
          token: ${{ secrets.CODECOV_TOKEN }}
          fail_ci_if_error: false

      - name: Upload coverage results to Codecov
        if: ${{ env.IS_MAIN_RUNNER && env.CODECOV_ENABLED }}
        uses: codecov/codecov-action@v4
        with:
          token: ${{ secrets.CODECOV_TOKEN }}
          fail_ci_if_error: false

      - name: Upload coverage as artifact
        if: ${{ env.IS_MAIN_RUNNER && env.CODECOV_ENABLED }}
        uses: actions/upload-artifact@v4
        with:
          name: coverage
          path: coverage.xml
          overwrite: true

  update-base-report:
    if: ${{ github.event_name == 'push' }}
    runs-on: ubuntu-latest

    env:
      CODECOV_ENABLED: ${{ secrets.CODECOV_TOKEN != null }}

    steps:
      - name: Checkout
        if: ${{ env.CODECOV_ENABLED }}
        uses: actions/checkout@v4
        with:
          ref: ${{ github.head_ref }}

      - name: Download artifacts
        if: ${{ env.CODECOV_ENABLED }}
        uses: dawidd6/action-download-artifact@v7
        with:
          name: coverage
          path: coverage.xml
          workflow: ci.yaml

      - name: Upload coverage results to Codecov
        if: ${{ env.CODECOV_ENABLED }}
        uses: codecov/codecov-action@v4
        with:
          token: ${{ secrets.CODECOV_TOKEN }}
          fail_ci_if_error: false


  check-release-requirements:
    if: ${{ startsWith(github.head_ref, 'release/') }}
    runs-on: ubuntu-latest

    steps:
      - name: Checkout
        uses: actions/checkout@v4
        with:
          ref: ${{ github.head_ref }}

      - name: Set up Python
        uses: actions/setup-python@v5
        with:
          python-version: '3.8'
          cache: pip

      - name: Install the package
        run: pip install -e .[all]

      - name: Check requirements
        run: |
          python3 <<EOF
          from luxonis_ml.data import *
          from luxonis_ml.utils import *
          from luxonis_ml.nn_archive import *
          EOF<|MERGE_RESOLUTION|>--- conflicted
+++ resolved
@@ -147,11 +147,7 @@
   tests:
     strategy:
       matrix:
-<<<<<<< HEAD
-        os: [ ubuntu-latest, windows-latest]
-=======
         os: [ ubuntu-latest, windows-latest ]
->>>>>>> 9caa461e
         python-version: [ '3.8', '3.10' ]
 
     if: ${{ github.event_name == 'pull_request' }}
