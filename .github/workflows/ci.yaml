name: CI

on:
  pull_request:
    branches: [ dev, main ]
    paths:
      - 'luxonis_ml/**'
      - 'tests/**'
      - .github/workflows/ci.yaml

jobs:
  pre-commit:
    runs-on: ubuntu-latest
    steps:
    - name: Checkout
      uses: actions/checkout@v4
      with:
        ref: ${{ github.head_ref }}

    - name: Run pre-commit
      uses: pre-commit/action@v3.0.1

  docs:
    runs-on: ubuntu-latest
    steps:
      - name: Checkout
        uses: actions/checkout@v4
        with:
          ref: ${{ github.head_ref }}

      - name: Install dependencies
        run: |
          pip install pydoctor
          curl -L "https://raw.githubusercontent.com/luxonis/python-api-analyzer-to-json/main/gen-docs.py" -o "gen-docs.py"

      - name: Build docs
        run: |
          python gen-docs.py luxonis_ml

  tests:
    needs:
      - pre-commit
      - docs
    strategy:
      fail-fast: false
      matrix:
        os: [ubuntu-latest, windows-latest, macos-latest]
        python-version: ['3.8', '3.9', '3.10']

    runs-on: ${{ matrix.os }}

    steps:
    - name: Checkout
      uses: actions/checkout@v4
      with:
        ref: ${{ github.head_ref }}

    - name: Set up Python
      uses: actions/setup-python@v5
      with:
        python-version: ${{ matrix.python-version }}
        cache: pip

    - name: Install package
      run: pip install -e .[dev]

    - name: Authenticate to Google Cloud
      id: google-auth
      uses: google-github-actions/auth@v2
      with:
        credentials_json: ${{ secrets.GCP_CREDENTIALS }}
<<<<<<< HEAD
=======
        create_credentials_file: true
        export_environment_variables: true
>>>>>>> a5fb23df
        token_format: access_token

    - name: Run pytest
      uses: pavelzw/pytest-action@v2
      env:
        AWS_ACCESS_KEY_ID: ${{ secrets.AWS_ACCESS_KEY_ID }}
        AWS_SECRET_ACCESS_KEY: ${{ secrets.AWS_SECRET_ACCESS_KEY }}
        AWS_S3_ENDPOINT_URL: ${{ secrets.AWS_S3_ENDPOINT_URL }}
      with:
        emoji: false
        custom-arguments: --cov luxonis_ml --cov-report xml --junit-xml pytest.xml

    - name: Create Test Report
      uses: EnricoMi/publish-unit-test-result-action@v2
      if: matrix.os == 'ubuntu-latest' && matrix.python-version == '3.8'
      with:
        files: pytest.xml

    - name: Generate coverage badge
      uses: tj-actions/coverage-badge-py@v2
      if: matrix.os == 'ubuntu-latest' && matrix.python-version == '3.8'
      with:
        output: media/coverage_badge.svg

    - name: Generate coverage report
      uses: orgoro/coverage@v3.1
      if: matrix.os == 'ubuntu-latest' && matrix.python-version == '3.8'
      with:
          coverageFile: coverage.xml
          token: ${{ secrets.GITHUB_TOKEN }}

    - name: Commit coverage badge
      if: matrix.os == 'ubuntu-latest' && matrix.python-version == '3.8'
      run: |
        git config --global user.name 'GitHub Actions'
        git config --global user.email 'actions@github.com'
        git diff --quiet media/coverage_badge.svg || {
          git add media/coverage_badge.svg
          git commit -m "[Automated] Updated coverage badge"
        }

    - name: Push changes
      uses: ad-m/github-push-action@master
      if: matrix.os == 'ubuntu-latest' && matrix.python-version == '3.8'
      with:
        branch: ${{ github.head_ref }}
<|MERGE_RESOLUTION|>--- conflicted
+++ resolved
@@ -69,11 +69,8 @@
       uses: google-github-actions/auth@v2
       with:
         credentials_json: ${{ secrets.GCP_CREDENTIALS }}
-<<<<<<< HEAD
-=======
         create_credentials_file: true
         export_environment_variables: true
->>>>>>> a5fb23df
         token_format: access_token
 
     - name: Run pytest
