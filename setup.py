import io
from setuptools import setup, find_packages

utils_requires = open("src/luxonis_ml/utils/requirements.txt").readlines()
data_requires = open("src/luxonis_ml/data/requirements.txt").readlines()
<<<<<<< HEAD
embeddings_requires = open("src/luxonis_ml/embeddings/requirements.txt").readlines()
all_requires = utils_requires + data_requires + embeddings_requires
=======
tracker_requires = open("src/luxonis_ml/tracker/requirements.txt").readlines()
embeddings_requires = open("src/luxonis_ml/embeddings/requirements.txt").readlines()
all_requires = utils_requires + data_requires + tracker_requires + embeddings_requires
>>>>>>> b6a6cc99

setup(
    name="luxonis-ml",
    version="0.0.1",
    description="This package provides MLOps tools for training models for OAK devices",
    long_description=io.open("README.md", encoding="utf-8").read(),
    long_description_content_type="text/markdown",
    url="https://github.com/luxonis/luxonis-ml",
    keywords="ml ops luxonis oak camera",
    author="Luxonis",
    author_email="support@luxonis.com",
    license="MIT",
    packages=find_packages(where="src"),
    package_dir={"": "src"},  # https://stackoverflow.com/a/67238346/5494277
    install_requires=utils_requires,
    extras_require={
        "data": data_requires,
<<<<<<< HEAD
=======
        "tracker": tracker_requires,
>>>>>>> b6a6cc99
        "embedd": embeddings_requires,
        "all": all_requires,
    },
    include_package_data=True,
    classifiers=[
        "License :: MIT License",
        "Programming Language :: Python",
        "Programming Language :: Python :: 3",
        "Programming Language :: Python :: 3.6",
        "Programming Language :: Python :: 3.7",
        "Programming Language :: Python :: 3.8",
    ],
    entry_points={
        "mlflow.request_header_provider": "unused=luxonis_ml.utils.mlflow_plugins:LuxonisRequestHeaderProvider",
        "console_scripts": ["luxonis_ml=luxonis_ml.luxonis_ml:main"],
    },
)<|MERGE_RESOLUTION|>--- conflicted
+++ resolved
@@ -3,14 +3,9 @@
 
 utils_requires = open("src/luxonis_ml/utils/requirements.txt").readlines()
 data_requires = open("src/luxonis_ml/data/requirements.txt").readlines()
-<<<<<<< HEAD
-embeddings_requires = open("src/luxonis_ml/embeddings/requirements.txt").readlines()
-all_requires = utils_requires + data_requires + embeddings_requires
-=======
 tracker_requires = open("src/luxonis_ml/tracker/requirements.txt").readlines()
 embeddings_requires = open("src/luxonis_ml/embeddings/requirements.txt").readlines()
 all_requires = utils_requires + data_requires + tracker_requires + embeddings_requires
->>>>>>> b6a6cc99
 
 setup(
     name="luxonis-ml",
@@ -28,10 +23,7 @@
     install_requires=utils_requires,
     extras_require={
         "data": data_requires,
-<<<<<<< HEAD
-=======
         "tracker": tracker_requires,
->>>>>>> b6a6cc99
         "embedd": embeddings_requires,
         "all": all_requires,
     },
